--- conflicted
+++ resolved
@@ -100,22 +100,15 @@
 	var pAutoplay = getUrlParameter("autoplay");
 	var targetLatency = getUrlParameter("targetLatency"); 
 
-<<<<<<< HEAD
-	var name = "<%= streamId %>";
-	var token = "<%= request.getParameter("token") %>";
+    if(targetLatency == "null"){
+		targetLatency = 3;
+	}
+	
+    var hlsExtension = "m3u8";
+	var dashExtension = "mpd";
 	var subscriberId = "<%= request.getParameter("subscriberId") %>";
 	var subscriberCode = "<%= request.getParameter("subscriberCode") %>";
 	
-	var pAutoplay = "<%= request.getParameter("autoplay") %>";
-=======
-    if(targetLatency == "null"){
-		targetLatency = 3;
-	}
-	
-    var hlsExtension = "m3u8";
-	var dashExtension = "mpd";
-
->>>>>>> cf2506e1
 	var autoPlay = true;
 	if (pAutoplay == "false" || isMobile()) {
 		autoPlay = false;
@@ -123,35 +116,10 @@
 
 	var webRTCAdaptor = null;
 	var streamsFolder = "streams";
-<<<<<<< HEAD
-	
-    function webrtcNoStreamCallback() {
-      	/**
-		 * If HLS is in the play order then try to play HLS, if not wait for WebRTC stream
-		 * In some cases user may want to remove HLS from the order and force to play WebRTC only
-		 * in these cases player only waits for WebRTC streams
-		 */
-	     setTimeout(function(){
-		 if (playOrder.includes("hls"))
-		 {
-		   tryToHLSPlay(name, token, subscriberId, subscriberCode, hlsNoStreamCallback);	
-		 } 
-		 else
-		 {
-			webRTCAdaptor.getStreamInfo(name);		
-		 }
-		}, 3000);
-	}
-    
-    function hlsNoStreamCallback() 
-    {
-	    document.getElementById("video_info").innerHTML="Stream will start playing automatically<br/>when it is live";
-=======
-
-    function genericCallback(currentTech) {
+	
+	function genericCallback(currentTech) {
 
 		document.getElementById("video_info").innerHTML="Stream will start playing automatically<br/>when it is live";
->>>>>>> cf2506e1
 		setTimeout(function() 
 		{
             var index = playOrder.indexOf(currentTech);
@@ -168,11 +136,7 @@
 			{
 				// It means there is no HLS stream, so try to play WebRTC stream
 				if (webRTCAdaptor == null) {
-<<<<<<< HEAD
-					initializeWebRTCPlayer(name, token, subscriberId, subscriberCode, webrtcNoStreamCallback);
-=======
 					initializeWebRTCPlayer(streamId, token, webrtcNoStreamCallback);
->>>>>>> cf2506e1
 				}
 				else {
 					webRTCAdaptor.getStreamInfo(streamId);
@@ -184,14 +148,11 @@
 			}
 			else if (tech == "dash") 
 			{
-<<<<<<< HEAD
-				tryToHLSPlay(name, token, subscriberId, subscriberCode, hlsNoStreamCallback);	
-=======
 				tryToPlay(streamId, token, dashExtension, dashNoStreamCallback);	
->>>>>>> cf2506e1
 			}
 		}, 3000);
 	}
+	
 	
     function webrtcNoStreamCallback() {
       	/**
@@ -214,11 +175,7 @@
 		setTimeout(function() 
 		{
 			if(playOrder.includes("vod")){
-<<<<<<< HEAD
-				tryToVODPlay(name, token, subscriberId, subscriberCode, vodNoStreamCallback);	
-=======
-				tryToVODPlay(streamId, token, vodNoStreamCallback);	
->>>>>>> cf2506e1
+				tryToVODPlay(streamId, token, subscriberId, subscriberCode, vodNoStreamCallback);	
 			}
 		}, 3000);
 	    	
@@ -253,27 +210,17 @@
 
 	}
 
-<<<<<<< HEAD
-	function initializePlayer(name, extension, token, subscriberId, subscriberCode) {
-=======
-	function initializePlayer(streamId, extension, token) {
->>>>>>> cf2506e1
+	function initializePlayer(streamId, extension, token, subscriberId, subscriberCode) {
 
 		hideWebRTCElements();
-		startPlayer(streamId, extension, token)
-
-<<<<<<< HEAD
-		startPlayer(name, extension, token, subscriberId, subscriberCode)
+		startPlayer(streamId, extension, token, subscriberId, subscriberCode)
 
 	}	
 	
-	function startPlayer(name, extension, token, subscriberId, subscriberCode) {
-=======
-	}
 	window.initializePlayer = initializePlayer	
 	
-	function startPlayer(streamId, extension, token) {
->>>>>>> cf2506e1
+	
+	function startPlayer(streamId, extension, token, subscriberId, subscriberCode) {
 		var type;
 		var liveStream = false;
 		if (extension == "mp4") {
@@ -305,21 +252,14 @@
 		// If it's not dash, play with videojs
 		if(extension != dashExtension){
 
-<<<<<<< HEAD
-		player.src({
-  			src: "streams/" + name + "." + extension + "?token=" + token + "&subscriberId="+subscriberId +"&subscriberCode="+subscriberCode,
-  			type: type,
-		});
-=======
 			var player = videojs('video-player', {
 				poster: "previews/"+preview+".png"
 			});
 
-			player.src({
-  				src: "streams/" + streamId + "." + extension + "?token=" + token,
-  				type: type,
-			});
->>>>>>> cf2506e1
+		player.src({
+  			src: "streams/" + streamId + "." + extension + "?token=" + token + "&subscriberId="+subscriberId +"&subscriberCode="+subscriberCode,
+  			type: type,
+		});
 		
 			player.poster("previews/"+preview+".png");
 
@@ -349,11 +289,7 @@
 	}
 
 
-<<<<<<< HEAD
-	function initializeWebRTCPlayer(name, token, subscriberId, subscriberCode, noStreamCallback) {
-=======
-	function initializeWebRTCPlayer(streamId, token, noStreamCallback) {
->>>>>>> cf2506e1
+	function initializeWebRTCPlayer(streamId, token, subscriberId, subscriberCode, noStreamCallback) {
 
 		hideHLSElements();
 
@@ -398,11 +334,7 @@
 				}
 				else if (info == "streamInformation") {
 					console.log("stream information");
-<<<<<<< HEAD
-					webRTCAdaptor.play(name, token, subscriberId, subscriberCode);
-=======
-					webRTCAdaptor.play(streamId, token);
->>>>>>> cf2506e1
+					webRTCAdaptor.play(streamId, token, subscriberId, subscriberCode);
 				}
 				else if (info == "play_started") {
 					//joined the stream
@@ -483,31 +415,19 @@
 		    */
 			if (playOrder[0] == "webrtc" )
 			{
-<<<<<<< HEAD
-				initializeWebRTCPlayer(name, token, subscriberId, subscriberCode, webrtcNoStreamCallback);
+				initializeWebRTCPlayer(streamId, token, subscriberId, subscriberCode, webrtcNoStreamCallback);
 			} 
 			else if (playOrder[0] == "hls" )
 			{
-				tryToHLSPlay(name, token, subscriberId, subscriberCode, hlsNoStreamCallback);
+				tryToHLSPlay(streamId, token, subscriberId, subscriberCode, hlsNoStreamCallback);
 			}
 			else if (playOrder[0] == "vod" )
 			{
-				tryToVODPlay(name, token, subscriberId, subscriberCode, vodNoStreamCallback);	
-=======
-				initializeWebRTCPlayer(streamId, token, webrtcNoStreamCallback);
-			} 
-			else if (playOrder[0] == "hls" )
-			{
-				tryToPlay(streamId, token, hlsExtension, hlsNoStreamCallback);
-			}
-			else if (playOrder[0] == "vod" )
-			{
-				tryToVODPlay(streamId, token, vodNoStreamCallback);	
+				tryToVODPlay(streamId, token, subscriberId, subscriberCode, vodNoStreamCallback);	
 			}
 			else if (playOrder[0] == "dash" )
 			{
 				tryToPlay(streamId, token, dashExtension, dashNoStreamCallback);	
->>>>>>> cf2506e1
 			}
 			else {
 				alert("Unsupported play order requested. Supported formats are webrtc and hls. Use something like playOrder=webrtc,hls");
