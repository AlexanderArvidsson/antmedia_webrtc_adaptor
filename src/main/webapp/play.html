--- conflicted
+++ resolved
@@ -63,11 +63,9 @@
     * 6. "targetLatency": To define target latency for the DASH player. Optional. Default value is 3.
     */
 
-<<<<<<< HEAD
-=======
+
 	import {WebRTCAdaptor} from "./js/webrtc_adaptor.js"
-    import {getUrlParameter, isMobile, tryToHLSPlay} from "./js/fetch.stream.js"
->>>>>>> e3764a61
+    import {getUrlParameter, isMobile, tryToPlay} from "./js/fetch.stream.js"
 	//The play order, player tries to play according to this order, if it can not play then tries following format
 
 	var playOrder = getUrlParameter("playOrder");
@@ -86,24 +84,9 @@
 	else if(playOrder == "vod") {
 		playOrder=["vod"];
 	}
-<<<<<<< HEAD
-	else if(playOrder.equals("webrtc")) {
-	   %>
-	   var  playOrder = ["webrtc"];
-	   <%
-	}	
-	else if(playOrder.equals("vod")) {
-	   %>
-	   var  playOrder = ["vod"];
-	   <%
-	}	
-	else if(playOrder.equals("dash")) {
-	   %>
-	   var  playOrder = ["dash"];
-	   <%
-	}
-=======
->>>>>>> e3764a61
+	else if(playOrder == "dash") {
+		playOrder=["dash"];
+	}
 	
 	var streamId = getUrlParameter("id");
 	if (streamId == null) {
@@ -125,23 +108,16 @@
 	 	playType=["webm"];
 	 }
 	   
-
-<<<<<<< HEAD
-	var name = "<%= streamId %>";
-	var token = "<%= request.getParameter("token") %>";
-	var targetLatency = "<%= request.getParameter("targetLatency") %>";
-	
-	if(targetLatency == "null"){
-		targetLatency = 3;
-	}
-	
-	var hlsExtension = "m3u8";
-	var dashExtension = "mpd";
-=======
-	var name = getUrlParameter("id");
 	var token = getUrlParameter("token");
 	var pAutoplay = getUrlParameter("autoplay");
->>>>>>> e3764a61
+	var targetLatency = getUrlParameter("targetLatency"); 
+
+    if(targetLatency == "null"){
+		targetLatency = 3;
+	}
+	
+    var hlsExtension = "m3u8";
+	var dashExtension = "mpd";
 
 	var autoPlay = true;
 	if (pAutoplay == "false" || isMobile()) {
@@ -425,15 +401,15 @@
 	
 	
 	
-	 if (name != "undefined")
+	 if (streamId != "undefined")
 	 {
 		
-		if (name.startsWith(streamsFolder)) 
+		if (streamId.startsWith(streamsFolder)) 
 		{
 			/*
 			* If name starts with streams, it's hls or mp4 file to be played
 			*/
-			var lastIndexOfDot = name.lastIndexOf(".")
+			var lastIndexOfDot = streamId.lastIndexOf(".")
 			streamPath = name.substring(streamsFolder.length+1, lastIndexOfDot);
 			var extension = name.substring(lastIndexOfDot+1);
 			initializePlayer(streamPath, extension, token);
@@ -444,19 +420,19 @@
 		    */
 			if (playOrder[0] == "webrtc" )
 			{
-				initializeWebRTCPlayer(name, token, webrtcNoStreamCallback);
+				initializeWebRTCPlayer(streamId, token, webrtcNoStreamCallback);
 			} 
 			else if (playOrder[0] == "hls" )
 			{
-				tryToPlay(name, token, hlsExtension, hlsNoStreamCallback);
+				tryToPlay(streamId, token, hlsExtension, hlsNoStreamCallback);
 			}
 			else if (playOrder[0] == "vod" )
 			{
-				tryToVODPlay(name, token, vodNoStreamCallback);	
+				tryToVODPlay(streamId, token, vodNoStreamCallback);	
 			}
 			else if (playOrder[0] == "dash" )
 			{
-				tryToPlay(name, token, dashExtension, dashNoStreamCallback);	
+				tryToPlay(streamId, token, dashExtension, dashNoStreamCallback);	
 			}
 			else {
 				alert("Unsupported play order requested. Supported formats are webrtc and hls. Use something like playOrder=webrtc,hls");
