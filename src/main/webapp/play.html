--- conflicted
+++ resolved
@@ -380,7 +380,6 @@
 				poster: "previews/"+preview+".png"
 			});
 
-<<<<<<< HEAD
 			videojs.Hls.xhr.beforeRequest = function(options){
       			options.uri = options.uri+"?token=" + token + "&subscriberId="+subscriberId +"&subscriberCode="+subscriberCode;
 		      	return options;
@@ -390,12 +389,7 @@
   				src: "streams/" + streamId + "." + extension,
   				type: type,
             	withCredentials: true,
-=======
-			player.src({
-				src: "streams/" + streamId + "." + extension + "?token=" + token + "&subscriberId="+subscriberId +"&subscriberCode="+subscriberCode,
-				type: type,
-				withCredentials: true,
->>>>>>> bc254313
+
 			});
 		
 			player.poster("previews/"+preview+".png");
