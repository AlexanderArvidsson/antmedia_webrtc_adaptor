<!DOCTYPE html>
<html>
<head>
<meta http-equiv="Content-Type" content="text/html; charset=UTF-8">
<title>Ant Media Server WebRTC/HLS Player</title>

<!-- videojs includes  -->
<link href="https://unpkg.com/video.js@7.8.3/dist/video-js.css" rel="stylesheet">

<script src="https://unpkg.com/video.js@7.8.3/dist/video.js"></script>

<script
		src="https://unpkg.com/@videojs/http-streaming@1.13.3/dist/videojs-http-streaming.js"></script>
<!--  end of video js includes  -->

<script src="js/fetch.js"></script>
<script src="js/promise.min.js"></script>
<script src="https://webrtc.github.io/adapter/adapter-latest.js"></script>
<script src="https://cdn.dashjs.org/v3.1.3/dash.all.min.js"></script>

<link href="css/player.css" rel="stylesheet">

</head>
<body>


	<div id="video_info">
		Stream will start playing automatically<br />when it is live
	</div>

	<!-- HLS Player -->
	<div id="video_container">
		<video id="video-player" 
			class="video-js vjs-default-skin vjs-big-play-centered"
			controls preload="auto">
			<p class="vjs-no-js">
				To view this video please enable JavaScript, and consider upgrading
				to a web browser that <a
					href="http://videojs.com/html5-video-support/" target="_blank">supports
					HTML5 video</a>
			</p>
		</video>
	</div>


	<!-- WebRTC Player -->
	<video id="remoteVideo" controls playsinline></video>
	<div id="networkWarning">Your connection isn't fast enough to play this stream!</div>
	<img id="play_button" src="images/play.png" onclick="playWebRTCVideo()"
		style="position: absolute; top: 30px; left: 30px; display: none;" />


	<script type="module">
    /**
    * This page accepts 4 arguments. 
    * 1. "id": the stream id to play.It is mandatory
    * 2. "token": the token to play stream. It's mandatory if token security is enabled on server side.
    * 3. "autoplay": To start playing automatically if streams is available. Optional. Default value is true
    * 4. "mute": To start playing with mute if streams is available. Optional. Default value is true
    * 5. "playOrder": the order which technologies is used in playing. Optional. Default value is "webrtc,hls".
    *     possible values are "hls,webrtc","webrtc","hls","vod","dash"
    * 6. "playType": the order which play type is used in playing. Optional. Default value is "mp4,webm".
    *     possible values are "webm,mp4"","mp4","webm"
    * 7. "targetLatency": To define target latency for the DASH player. Optional. Default value is 3.
    */


	import {WebRTCAdaptor} from "./js/webrtc_adaptor.js"
    import {getUrlParameter, isMobile, tryToPlay, tryToVODPlay} from "./js/fetch.stream.js"
	//The play order, player tries to play according to this order, if it can not play then tries following format

	var playOrder = getUrlParameter("playOrder");
	if (playOrder == null) {
		playOrder = ["webrtc", "hls"];
	}
    else {
        playOrder = playOrder.split(',');
	}
	
	var streamId = getUrlParameter("id");
	if (streamId == null) {
		//check name variable for compatibility with older versions
		streamId = getUrlParameter("name");
	}

	 var playType = getUrlParameter("playType") ;
	 if (playType == null || playType=="mp4,webm"){
		playType = ["mp4", "webm"];
	 }
	 else if(playType == "webm,mp4") {
	 	playType=["webm", "mp4"];
	 }
	 else if(playType == "mp4"){
	 	playType=["mp4"];
	 }
	 else if(playType == "webm"){
	 	playType=["webm"];
	 }
	   
	var token = getUrlParameter("token");
	var pAutoplay = getUrlParameter("autoplay");
	var mute = getUrlParameter("mute");
	var targetLatency = getUrlParameter("targetLatency"); 

    if(targetLatency == "null"){
		targetLatency = 3;
	}
	
    var hlsExtension = "m3u8";
	var dashExtension = "mpd";
	var subscriberId = getUrlParameter("subscriberId");
	var subscriberCode = getUrlParameter("subscriberCode");
	
	var autoPlay = true;
	if (pAutoplay == "false" || isMobile()) {
		autoPlay = false;
	}

	if (mute == "true" || mute == null) {
		mute = true;
	}
	else{
		mute = false;
	}

	var webRTCAdaptor = null;
	var streamsFolder = "streams";
	
	function genericCallback(currentTech) {

		document.getElementById("video_info").innerHTML="Stream will start playing automatically<br/>when it is live";
		setTimeout(function() 
		{
            var index = playOrder.indexOf(currentTech);
			if (index == -1 || index == (playOrder.length-1)) {
 				index = 0;
			}
			else {
				index++;
			}

			var tech = playOrder[index];

			if (tech == "webrtc") 
			{
				// It means there is no HLS stream, so try to play WebRTC stream
				if (webRTCAdaptor == null) {
					initializeWebRTCPlayer(streamId, token, webrtcNoStreamCallback);
				}
				else {
					webRTCAdaptor.getStreamInfo(streamId);
				}
			}
			else if (tech == "hls")
			{
				tryToPlay(streamId, token, hlsExtension, hlsNoStreamCallback);
			}
			else if (tech == "dash") 
			{
				tryToPlay(streamId, token, dashExtension, dashNoStreamCallback);	
			}
		}, 3000);
	}
	
    function webrtcNoStreamCallback() {
      	/**
		 * If HLS is in the play order then try to play HLS, if not wait for WebRTC stream
		 * In some cases user may want to remove HLS from the order and force to play WebRTC only
		 * in these cases player only waits for WebRTC streams
		 */
	     genericCallback("webrtc");
	}
    
    function hlsNoStreamCallback() 
    {
	    genericCallback("hls");
	    	
    }
    
    function vodNoStreamCallback() 
    {
	    document.getElementById("video_info").innerHTML="Stream will start playing automatically<br/>when it is live";
		setTimeout(function() 
		{
			if(playOrder.includes("vod")){
				tryToVODPlay(streamId, token, subscriberId, subscriberCode, vodNoStreamCallback, playType);	
			}
		}, 3000);
	    	
    }
    
    function dashNoStreamCallback() 
    {
	    genericCallback("dash");
    }
    
	function hideHLSElements(){
		document.getElementById("video_container").style.display="none";
	}

	function hideWebRTCElements(){
		document.getElementById("remoteVideo").style.display="none";
		document.getElementById("play_button").style.display="none";
	}

	function playWebRTCVideo() {
		document.getElementById("remoteVideo").style.display = "block";
		if(mute){
			document.getElementById("remoteVideo").muted=true;
		}
		else{
			document.getElementById("remoteVideo").muted=false;
		}
		if(autoPlay){
			document.getElementById("remoteVideo").play().then(function(value){
				//autoplay started
				document.getElementById("play_button").style.display="none";
			}).catch(function(error) {
				document.getElementById("play_button").style.display="block";
				console.log("User interaction needed to start playing");
			});
		}
	}

<<<<<<< HEAD
	function initializePlayer(streamId, extension, token) {
		hideWebRTCElements();
		startPlayer(streamId, extension, token)
	}

	window.initializePlayer = initializePlayer	
	window.playWebRTCVideo = playWebRTCVideo	

	function startPlayer(streamId, extension, token) {
=======
	function initializePlayer(streamId, extension, token, subscriberId, subscriberCode) {

		hideWebRTCElements();
		startPlayer(streamId, extension, token, subscriberId, subscriberCode)

	}	
	
	window.initializePlayer = initializePlayer	
	
	
	function startPlayer(streamId, extension, token, subscriberId, subscriberCode) {
>>>>>>> 7787db33
		var type;
		var liveStream = false;
		if (extension == "mp4") {
			type = "video/mp4";
			liveStream = false;
		}
		else if (extension == "webm") {
			type = "video/webm";
			liveStream = false;
		}
		else if (extension == "m3u8") {
			type = "application/x-mpegURL";
			liveStream = true;
		}
		else if (extension == "mpd") {
			type = "application/dash+xml";
			liveStream = true;
		}
		else {
			console.log("Unknown extension: " + extension);
			return;
		}

		var preview = streamId;
		if (streamId.endsWith("_adaptive")) {
			preview = streamId.substring(0, streamId.indexOf("_adaptive"));
		}

		// If it's not dash, play with videojs
		if(extension != dashExtension){

			var player = videojs('video-player', {
				poster: "previews/"+preview+".png"
			});

		player.src({
  			src: "streams/" + streamId + "." + extension + "?token=" + token + "&subscriberId="+subscriberId +"&subscriberCode="+subscriberCode,
  			type: type,
		});
		
			player.poster("previews/"+preview+".png");

			if(mute){
				player.muted(true);
			}
			else{
				player.muted(false);
			}

			if (autoPlay) {
				player.ready(function() {
					player.play();
				});
			}
		}else{
            var player = dashjs.MediaPlayer().create();

			player.updateSettings({'streaming': {'lowLatencyEnabled': true}});

			player.updateSettings({
                'streaming': {
                    'liveDelay': targetLatency,
                    'liveCatchUpMinDrift': 0.05,
                    'liveCatchUpPlaybackRate': 0.5,
                    "liveCatchupLatencyThreshold": 30,
                }
            });
			
			player.initialize(document.querySelector("#video-player"), "streams/" + streamId + "." + extension + "?token=" + token, false);

			if(mute){
				player.setMute(true);
			}
			else{
				player.setMute(false);
			}

			if (autoPlay && player.isReady()) {
				player.play();
			}

		}
		document.getElementById("video_container").style.display = "block";
		document.getElementById("video_info").hidden = true;
	}


	function initializeWebRTCPlayer(streamId, token, subscriberId, subscriberCode, noStreamCallback) {

		hideHLSElements();

		var pc_config = {
				'iceServers' : [ {
					'urls' : 'stun:stun1.l.google.com:19302'
				} ]
			};


		var sdpConstraints = {
			OfferToReceiveAudio : true,
			OfferToReceiveVideo : true

		};
		var mediaConstraints = {
			video : false,
			audio : false
		};

		var appName = location.pathname.substring(0, location.pathname.lastIndexOf("/")+1);
		var path =  location.hostname + ":" + location.port + appName + "websocket";
		var websocketURL =  "ws://" + path;

		if (location.protocol.startsWith("https")) {
			websocketURL = "wss://" + path;
		}

		//webRTCAdaptor is a global variable
		webRTCAdaptor = new WebRTCAdaptor({
			websocket_url : websocketURL,
			mediaConstraints : mediaConstraints,
			peerconnection_config : pc_config,
			sdp_constraints : sdpConstraints,
			remoteVideoId : "remoteVideo",
			isPlayMode: true,
			debug: true,
			callback : function(info, description) {
				if (info == "initialized") {
					console.log("initialized");
					webRTCAdaptor.getStreamInfo(streamId);
				}
				else if (info == "streamInformation") {
					console.log("stream information");
					webRTCAdaptor.play(streamId, token, subscriberId, subscriberCode);
				}
				else if (info == "play_started") {
					//joined the stream
					console.log("play started");
					document.getElementById("video_info").style.display = "none";
					playWebRTCVideo();
				} else if (info == "play_finished") {
					//leaved the stream
					console.log("play finished");
					//check that publish may start again
					setTimeout(function(){
						webRTCAdaptor.getStreamInfo(streamId);
					}, 3000);
				}
				else if (info == "closed") {
					//console.log("Connection closed");
					if (typeof description != "undefined") {
						console.log("Connecton closed: " + JSON.stringify(description));
					}
				}
				else if (info == "bitrateMeasurement") {

					if(!document.getElementById("remoteVideo").paused){
						document.getElementById("play_button").style.display="none";
					}

					console.debug(description);	
					if(description.audioBitrate + description.videoBitrate > description.targetBitrate) 
					{
						document.getElementById("networkWarning").style.display = "block";
						setTimeout(function() {
							document.getElementById("networkWarning").style.display = "none";
						}, 3000);
					}
					

					
					
				}

			},
			callbackError : function(error) {
				//some of the possible errors, NotFoundError, SecurityError,PermissionDeniedError

				console.log("error callback: " + JSON.stringify(error));

				if (error == "no_stream_exist" ) {

					if (typeof noStreamCallback != "undefined") {
						noStreamCallback();
					}
				}
				if (error == "notSetRemoteDescription" ) {
					/*
					* If getting codec incompatible or remote description error, it will redirect HLS player.
					*/
					tryToPlay(streamId, token, hlsExtension, hlsNoStreamCallback);
					
				}
			}
		});
	}
	
	
	
	 if (streamId != "undefined")
	 {
		
		if (streamId.startsWith(streamsFolder)) 
		{
			/*
			* If streamId starts with streams, it's hls or mp4 file to be played
			*/
			var lastIndexOfDot = streamId.lastIndexOf(".")
			var streamPath = streamId.substring(streamsFolder.length+1, lastIndexOfDot);
			var extension = streamId.substring(lastIndexOfDot+1);
			initializePlayer(streamPath, extension, token);
		}
		else {
			/*
			 * Check that which one is in the first order
		    */
			if (playOrder[0] == "webrtc" )
			{
				initializeWebRTCPlayer(streamId, token, subscriberId, subscriberCode, webrtcNoStreamCallback);
			} 
			else if (playOrder[0] == "hls" )
			{
				tryToPlay(streamId, token, hlsExtension, subscriberId, subscriberCode, hlsNoStreamCallback);
			}
			else if (playOrder[0] == "vod" )
			{
				tryToVODPlay(streamId, token, subscriberId, subscriberCode, vodNoStreamCallback, playType);	
			}
			else if (playOrder[0] == "dash" )
			{
				tryToPlay(streamId, token, dashExtension, dashNoStreamCallback);	
			}
			else {
				alert("Unsupported play order requested. Supported formats are webrtc and hls. Use something like playOrder=webrtc,hls");
			}
		}
	 }
	 else {
		 alert("No stream specified. Please add ?id={STREAM_ID}  to the url");
	 }
</script>

</body>
</html>
<|MERGE_RESOLUTION|>--- conflicted
+++ resolved
@@ -222,29 +222,18 @@
 		}
 	}
 
-<<<<<<< HEAD
-	function initializePlayer(streamId, extension, token) {
+
+	function initializePlayer(streamId, extension, token, subscriberId, subscriberCode) {
+
 		hideWebRTCElements();
-		startPlayer(streamId, extension, token)
-	}
-
+		startPlayer(streamId, extension, token, subscriberId, subscriberCode)
+
+	}	
+	
 	window.initializePlayer = initializePlayer	
 	window.playWebRTCVideo = playWebRTCVideo	
-
-	function startPlayer(streamId, extension, token) {
-=======
-	function initializePlayer(streamId, extension, token, subscriberId, subscriberCode) {
-
-		hideWebRTCElements();
-		startPlayer(streamId, extension, token, subscriberId, subscriberCode)
-
-	}	
-	
-	window.initializePlayer = initializePlayer	
-	
 	
 	function startPlayer(streamId, extension, token, subscriberId, subscriberCode) {
->>>>>>> 7787db33
 		var type;
 		var liveStream = false;
 		if (extension == "mp4") {
