--- conflicted
+++ resolved
@@ -6,11 +6,7 @@
 <meta charset="UTF-8">
 <link rel="stylesheet" href="https://stackpath.bootstrapcdn.com/bootstrap/4.4.1/css/bootstrap.min.css" integrity="sha384-Vkoo8x4CGsO3+Hhxv8T/Q5PaXtkKtu6ug5TOeNV6gBiFeWPGFN9MuhOf23Q9Ifjh" crossorigin="anonymous">
 <script src="https://webrtc.github.io/adapter/adapter-latest.js"></script>
-<<<<<<< HEAD
-<script src="js/webrtc_adaptor.js"></script>
-<script src="js/fetch.stream.js"></script>
-=======
->>>>>>> 17349b82
+
 <style>
 video {
 	width: 100%;
@@ -154,18 +150,29 @@
 </body>
 <script type="module">
 	import {WebRTCAdaptor} from "./js/webrtc_adaptor.js"
-
-<<<<<<< HEAD
+	import {getUrlParameter} from "./js/fetch.stream.js"
+
+
 	var token = getUrlParameter("token");
-=======
-    function init () {
-      document.getElementById("streamName").value = "stream1"
-    }
-    window.onload = init;
-
-	
-	var token = "<%= request.getParameter("token") %>";
->>>>>>> 17349b82
+    
+
+	$(function() {
+	  var id = getUrlParameter("id");
+	  if(typeof id != "undefined") {
+		$("#streamName").val(id);
+	  }
+	  else {
+		id = getUrlParameter("name");
+		if (typeof id != "undefined") {
+			$("#streamName").val(id);
+		} 
+		else {
+			$("#streamName").val("stream1");
+		}
+	  }
+	});
+
+
 	var start_play_button = document.getElementById("start_play_button");
 	start_play_button.addEventListener("click", startPlaying, false)
 	var stop_play_button = document.getElementById("stop_play_button");
@@ -179,14 +186,6 @@
 	streamNameBox.defaultValue = "stream1";
 
 	var streamId;
-	
-
-	
-	var name = getUrlParameter("name");
-	if(name !== "undefined")
-	{
-		streamNameBox.value = name;
-	}
 	
 	function toggleOptions() {
 		$(".options").toggle();
