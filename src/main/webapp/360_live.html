--- conflicted
+++ resolved
@@ -4,16 +4,13 @@
 <meta http-equiv="Content-Type" content="text/html; charset=UTF-8">
 <title>Ant Media Server WebRTC/HLS 360 Live Player</title>
 
- <script src="https://aframe.io/releases/1.0.4/aframe.min.js"></script>
-
- <script src="https://cdn.jsdelivr.net/npm/hls.js@latest"></script>
- <script src="https://rawgit.com/oscarmarinmiro/aframe-video-controls/master/dist/aframe-video-controls.min.js"></script>
- 
+<script src="https://aframe.io/releases/1.0.4/aframe.min.js"></script>
+
+<script src="https://cdn.jsdelivr.net/npm/hls.js@latest"></script>
+<script src="https://rawgit.com/oscarmarinmiro/aframe-video-controls/master/dist/aframe-video-controls.min.js"></script>
 
 <script src="js/fetch.js"></script>
 <script src="js/promise.min.js"></script>
-<script src="js/fetch.stream.js"></script>
-<script src="js/webrtc_adaptor.js"></script>
 <script src="https://webrtc.github.io/adapter/adapter-latest.js"></script>
 
 <link href="css/player.css" rel="stylesheet">
@@ -64,11 +61,11 @@
     *     possible values are "webm,mp4"","mp4","webm"
     */
 
-
+	import {WebRTCAdaptor} from "./js/webrtc_adaptor.js"
+    import {getUrlParameter, isMobile, tryToHLSPlay} from "./js/fetch.stream.js"
 	//The play order, player tries to play according to this order, if it can not play then tries following format
-
-
-<<<<<<< HEAD
+	
+
     var playOrder = getUrlParameter("playOrder");
     if (playOrder == null || playOrder=="webrtc,hls") {
         playOrder = ["webrtc", "hls"];
@@ -87,13 +84,12 @@
     }
 
 
-	var name = streamId;
+
+	var name = getUrlParameter("id");
+	if (name == null) {
+		name = getUrlParameter("name");
+	}
 	var token = getUrlParameter("token");
-=======
-	import {WebRTCAdaptor} from "./js/webrtc_adaptor.js"
-	var name = "<%= streamId %>";
-	var token = "<%= request.getParameter("token") %>";
->>>>>>> 17349b82
 
 	var pAutoplay = getUrlParameter("autoplay");
 	var autoPlay = true;
@@ -169,6 +165,8 @@
 	function initializePlayer(name, extension, token) {
 		startPlayer(name, extension, token)
 	}	
+
+	window.initializePlayer = initializePlayer;
 	
 	function startPlayer(name, extension, token) {
 
