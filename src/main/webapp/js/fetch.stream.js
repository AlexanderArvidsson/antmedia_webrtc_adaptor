--- conflicted
+++ resolved
@@ -13,8 +13,7 @@
 	};
 }
 
-<<<<<<< HEAD
-function tryToPlay(name, token, type, noStreamCallback) {
+export function tryToPlay(name, token, type, noStreamCallback) {
 	fetch("streams/"+ name +"_adaptive."+type, {method:'HEAD'})
 	.then(function(response) {
 		if (response.status == 200) {
@@ -34,6 +33,7 @@
 					if (typeof noStreamCallback != "undefined") {
 							noStreamCallback();
 						}
+
 					}
 			}).catch(function(err) {
 				console.log("Error: " + err);
@@ -42,38 +42,7 @@
 	}).catch(function(err) {
 		console.log("Error: " + err);
 	});
-=======
-export function tryToHLSPlay(name, token, noStreamCallback) {
-	fetch("streams/"+ name +"_adaptive.m3u8", {method:'HEAD'})
-		.then(function(response) {
-			if (response.status == 200) {
-				// adaptive m3u8 exists,play it
-				initializePlayer(name+"_adaptive", "m3u8", token);
-			}
-			else 
-			{
-				//adaptive m3u8 not exists, try m3u8 exists.
-				fetch("streams/"+ name +".m3u8", {method:'HEAD'})
-				.then(function(response) {
-					if (response.status == 200) {
-						//m3u8 exists, play it
-						initializePlayer(name, "m3u8", token);
-					}
-					else {
-						console.log("No stream found");
-						if (typeof noStreamCallback != "undefined") {
-								noStreamCallback();
-							}
 
-	 					}
-				}).catch(function(err) {
-					console.log("Error: " + err);
-				});
-			}
-		}).catch(function(err) {
-			console.log("Error: " + err);
-		});
->>>>>>> e3764a61
 }
 
 export function tryToVODPlay(name, token, noStreamCallback){
