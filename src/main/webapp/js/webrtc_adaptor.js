/**
 *
 * @returns
 */

import {PeerStats} from "./peer_stats.js"
import {WebSocketAdaptor} from "./websocket_adaptor.js"

class ReceivingMessage{
		constructor(size) {
		this.size = size;
		this.received = 0;
		this.data = new ArrayBuffer(size);
	}
}

export class WebRTCAdaptor
{
	constructor(initialValues){
		this.peerconnection_config = null;
		this.sdp_constraints = null;
		this.remotePeerConnection = new Array();
		this.remotePeerConnectionStats = new Array();
		this.remoteDescriptionSet = new Array();
		this.iceCandidateList = new Array();
		this.roomName = null;
		this.videoTrackSender = null;
		this.audioTrackSender = null;
		this.playStreamId = new Array();
		this.currentVolume = null;
		this.originalAudioTrackGainNode = null;
		this.videoTrack = null;
		this.audioTrack = null;
		this.smallVideoTrack = null;		
		this.audioContext = null;
	    this.soundOriginGainNode = null;
		this.secondStreamGainNode = null;
		this.localStream = null;
		this.bandwidth = 900; //default bandwidth kbps
		this.isMultiPeer = false; //used for multiple peer client
		this.multiPeerStreamId = null;   //used for multiple peer client
		this.webSocketAdaptor = null;
		this.isPlayMode = false;
		this.debug = false;
		this.viewerInfo = "";
		this.publishStreamId = null;
		this.blackFrameTimer = null;

		/**
		 * This is used when only data is brodcasted with the same way video and/or audio.
	     * The difference is that no video or audio is sent when this field is true 
		 */
		this.onlyDataChannel = false;

		
		/**
		 * While publishing and playing streams data channel is enabled by default
		 */
		this.dataChannelEnabled = true;

		this.receivingMessages = new Map();

		this.publishMode="camera"; //screen, screen+camera

		/**
		 * Supported candidate types. Below types are for both sending and receiving candidates.
		 * It means if when client receives candidate from STUN server, it sends to the server if candidate's protocol
		 * is in the list. Likely, when client receives remote candidate from server, it adds as ice candidate
		 * if candidate protocol is in the list below.
		 */
		this.candidateTypes = ["udp", "tcp"];


		this.desktopStream = null;

		/**
		 * The cam_location below is effective when camera and screen is send at the same time.
		 * possible values are top and bottom. It's on right all the time
		 */
		this.camera_location = "top"

		/**
		 * The cam_margin below is effective when camera and screen is send at the same time.
		 * This is the margin value in px from the edges
		 */
		this.camera_margin = 15;

		/**
		 * this camera_percent is how large the camera view appear on the screen. It's %15 by default.
		 */
		this.camera_percent = 15;

		for(var key in initialValues) {
			if(initialValues.hasOwnProperty(key)) {
				this[key] = initialValues[key];
			}
		}

		this.localVideo = document.getElementById(this.localVideoId);
		this.remoteVideo = document.getElementById(this.remoteVideoId);

		//A dummy stream created to replace the tracks when camera is turned off.
		this.dummyCanvas =document.createElement("canvas");

		// It should be compatible with previous version
		if(this.mediaConstraints.video == "camera") {
			this.publishMode="camera";
		}
		else if(this.mediaConstraints.video == "screen") {
			this.publishMode="screen";
		}
		else if(this.mediaConstraints.video == "screen+camera") {
			this.publishMode="screen+camera";
		}
				
		//Check browser support for screen share function
		this.checkBrowserScreenShareSupported();
		
		if (!this.isPlayMode && !this.onlyDataChannel && typeof this.mediaConstraints != "undefined" && this.localStream == null)
		{
			this.checkWebRTCPermissions();

			// Get devices only in publish mode.
			this.getDevices();
			this.trackDeviceChange();

			if (typeof this.mediaConstraints.video != "undefined" && this.mediaConstraints.video != false)
			{
				this.openStream(this.mediaConstraints, this.mode);	
			}
			else {
				// get only audio
				var media_audio_constraint = { audio: this.mediaConstraints.audio };
				this.navigatorUserMedia(media_audio_constraint , stream => {
					this.gotStream(stream);
				}, true)
			}
		}
		else {
			//just playing, it does not open any stream
			this.checkWebSocketConnection();
		}
	}
	setDesktopwithCameraSource(stream, streamId, audioStream, onEndedCallback) 
	{
		this.desktopStream = stream;
		this.navigatorUserMedia({video: true, audio: false},cameraStream => {
			this.smallVideoTrack = cameraStream.getVideoTracks()[0];
			
			//create a canvas element
			var canvas = document.createElement("canvas");
			var canvasContext = canvas.getContext("2d");

			//create video element for screen
			//var screenVideo = document.getElementById('sourceVideo');
			var screenVideo = document.createElement('video');

			screenVideo.srcObject = stream;
			screenVideo.play();
			//create video element for camera
			var cameraVideo = document.createElement('video');

			cameraVideo.srcObject = cameraStream;
			cameraVideo.play();
			var canvasStream = canvas.captureStream(15);

			if(this.localStream == null){
				this.gotStream(canvasStream);
			}
			else{
				this.updateVideoTrack(canvasStream,streamId,this.mediaConstraints,onended,null);
			}
			if (onEndedCallback != null) {
				stream.getVideoTracks()[0].onended = function(event) {
					onEndedCallback(event);
				}
			}

			//update the canvas
			setInterval(() => {
				//draw screen to canvas
				canvas.width = screenVideo.videoWidth;
				canvas.height = screenVideo.videoHeight;
				canvasContext.drawImage(screenVideo, 0, 0, canvas.width, canvas.height);

				var cameraWidth = screenVideo.videoWidth * (this.camera_percent/100);
				var cameraHeight = (cameraVideo.videoHeight/cameraVideo.videoWidth)*cameraWidth

				var positionX = (canvas.width - cameraWidth) - this.camera_margin;
				var positionY;

				if (this.camera_location == "top") {
					positionY = this.camera_margin;
				}
				else { //if not top, make it bottom
					//draw camera on right bottom corner
					positionY = (canvas.height - cameraHeight) - this.camera_margin;
				}
				canvasContext.drawImage(cameraVideo, positionX, positionY, cameraWidth, cameraHeight);
			}, 66);
		}, true)
	}
	trackDeviceChange(){
		navigator.mediaDevices.ondevicechange = () => {
			this.getDevices();
		}
	}
	getDevices(){
		navigator.mediaDevices.enumerateDevices().then(devices => {
			let deviceArray = new Array();
			let checkAudio = false
			devices.forEach(device => {	
				if (device.kind == "audioinput" || device.kind == "videoinput") {
					deviceArray.push(device);
					if(device.kind=="audioinput"){
						checkAudio = true;
					}
				}
			});
			this.callback("available_devices", deviceArray);
			if(checkAudio == false && this.localStream == null){
				console.log("Audio input not found")
				console.log("Retrying to get user media without audio")
				this.openStream({video : true, audio : false}, this.mode)
			}
		}).catch(err => {
			console.error("Cannot get devices -> error name: " + err.name + ": " + err.message);
		});
	}

	prepareStreamTracks(mediaConstraints,audioConstraint,stream,streamId) 
	{
		//this trick, getting audio and video separately, make us add or remove tracks on the fly
		var audioTrack = stream.getAudioTracks()
		if (audioTrack.length > 0 && this.publishMode == "camera") {
			audioTrack[0].stop();
			stream.removeTrack(audioTrack[0]);
		}
		//now get only audio to add this stream
		if (audioConstraint != "undefined" && audioConstraint != false) {
			var media_audio_constraint = { audio: audioConstraint};
			this.navigatorUserMedia(media_audio_constraint, audioStream => {

				audioStream = this.setGainNodeStream(audioStream);
				if (this.originalAudioTrackGainNode !== null) {
					this.originalAudioTrackGainNode.stop();
				}
				this.originalAudioTrackGainNode = audioStream.getAudioTracks()[1];

				//add callback if desktop is sharing
				var onended = event => {
					this.callback("screen_share_stopped");
					this.setVideoCameraSource(streamId, mediaConstraints, null, true);
				}

				if(this.publishMode == "screen"){
					this.updateVideoTrack(stream,streamId,mediaConstraints,onended,true);
					if(audioTrack.length > 0 ){
						var mixedStream = this.mixAudioStreams(stream, audioStream, streamId);
						this.updateAudioTrack(mixedStream,streamId,null);
					}
					else{
						this.updateAudioTrack(audioStream,streamId,null);
					}
				}
				else if(this.publishMode == "screen+camera" ){
					if(audioTrack.length > 0 ){
						var mixedStream = this.mixAudioStreams(stream, audioStream, streamId);
						this.updateAudioTrack(mixedStream,streamId,null);
						this.setDesktopwithCameraSource(stream,streamId, mixedStream,onended);
					}
					else{
						this.updateAudioTrack(audioStream,streamId,null);
						this.setDesktopwithCameraSource(stream,streamId,audioStream,onended);
					}
				}
				else{
					if(audioConstraint != false && audioConstraint != undefined){
						stream.addTrack(audioStream.getAudioTracks()[0]);
					}
					this.gotStream(stream);
				}
				this.checkWebSocketConnection();
			}, true)
		}
		else {
			if(typeof audioStream != "undefined" && audioStream.getAudioTracks()[0] != null){
				stream.addTrack(audioStream.getAudioTracks()[0]);
			}
			this.gotStream(stream);
		}
	}

	navigatorUserMedia(mediaConstraints, func ,catch_error)
	{
		if( catch_error == true){
		navigator.mediaDevices.getUserMedia(mediaConstraints).then(func).catch(error => {
			if (error.name == "NotFoundError"){
				this.getDevices()
			}else{
				this.callbackError(error.name, error.message);
			}
			});
		}else {
			navigator.mediaDevices.getUserMedia(mediaConstraints).then(func)
		}
	}

	/**
	 * Get user media
	 */
	getUserMedia(mediaConstraints, audioConstraint, streamId) 
	{
		const resetTrack = (stream) => {
			let videoTracks = stream.getVideoTracks();
			let audioTracks = stream.getAudioTracks();
			
			if (videoTracks.length > 0) {
				if (this.videoTrack !== null)
					this.videoTrack.stop();
				this.videoTrack = videoTracks[0];
			}
			
			if (audioTracks.length > 0) {
				if (this.audioTrack !== null)
					this.audioTrack.stop();				
				this.audioTrack = audioTracks[0];	
			}		

			if (this.smallVideoTrack)
				this.smallVideoTrack.stop();
			return stream;
		}
		
		// Check Media Constraint video value screen or screen + camera
		if(this.publishMode == "screen+camera" || this.publishMode == "screen"){
			navigator.mediaDevices.getDisplayMedia(mediaConstraints)
			.then(stream =>{
				resetTrack(stream);
				this.prepareStreamTracks(mediaConstraints,audioConstraint,stream, streamId);

			})
			.catch(error => {
				if (error.name === "NotAllowedError") {
					console.debug("Permission denied error");
					this.callbackError("ScreenSharePermissionDenied");

					// Redirect Default Stream Camera
					if(this.localStream == null){

						var mediaConstraints = {
							video : true,
							audio : true
						};

						this.openStream(mediaConstraints);
					}
					else{
						this.switchVideoCameraCapture(streamId);
					}

				}
			});
		}
		// If mediaConstraints only user camera
		else {
			this.navigatorUserMedia(mediaConstraints, (stream =>{
				resetTrack(stream);
				this.prepareStreamTracks(mediaConstraints,audioConstraint,stream, streamId);
			}),true);
		}
	}

	/**
	 * Open media stream, it may be screen, camera or audio
	 */
	openStream(mediaConstraints)
	{
		this.mediaConstraints = mediaConstraints;
		var audioConstraint = false;
		if (typeof mediaConstraints.audio != "undefined" && mediaConstraints.audio != false) {
			audioConstraint = mediaConstraints.audio;
		}

		if (typeof mediaConstraints.video != "undefined") {
			this.getUserMedia(mediaConstraints, audioConstraint);
		}
		else {
			console.error("MediaConstraint video is not defined");
			this.callbackError("media_constraint_video_not_defined");
		}
	}

	/**
	 * Closes stream, if you want to stop peer connection, call stop(streamId)
	 */
	closeStream() 
	{
		this.localStream.getVideoTracks().forEach(function(track) {
			track.onended = null;
			track.stop();
		});

		this.localStream.getAudioTracks().forEach(function(track) {
			track.onended = null;
			track.stop();
		});
		if (this.videoTrack !== null) {
			this.videoTrack.stop();
		}

		if (this.audioTrack !== null) {
			this.audioTrack.stop();
		}

		if (this.smallVideoTrack !== null) {
			this.smallVideoTrack.stop();
		}		
		if (this.originalAudioTrackGainNode) {
			this.originalAudioTrackGainNode.stop();
		}		
		
	}
	/*
	* Checks if we is permitted from browser
	*/
	checkWebRTCPermissions(){
		if (!("WebSocket" in window)) {
			console.log("WebSocket not supported.");
			this.callbackError("WebSocketNotSupported");
			return;
		}

		if (typeof navigator.mediaDevices == "undefined" && this.isPlayMode == false) {
			console.log("Cannot open camera and mic because of unsecure context. Please Install SSL(https)");
			this.callbackError("UnsecureContext");
			return;
		}
		if (typeof navigator.mediaDevices == "undefined" || navigator.mediaDevices == undefined || navigator.mediaDevices == null ) {
			this.callbackError("getUserMediaIsNotAllowed");
		}
	}

	/**
	 * Checks browser supports screen share feature
	 * if exist it calls callback with "browser_screen_share_supported"
	 */

	checkBrowserScreenShareSupported() 
	{
		if ((typeof navigator.mediaDevices != "undefined"  && navigator.mediaDevices.getDisplayMedia) || navigator.getDisplayMedia ) {
			this.callback("browser_screen_share_supported");
		}
	};

	enableSecondStreamInMixedAudio(enable) 
	{
		
		if (this.secondStreamGainNode != null) {
			if (enable) {
				this.secondStreamGainNode.gain.value = 1;
			}
			else {
				this.secondStreamGainNode.gain.value = 0;
			}
		}
	}

	publish(streamId, token, subscriberId, subscriberCode, streamName, mainTrack) 
	{
		this.publishStreamId =streamId;
		if (this.onlyDataChannel) {
			var jsCmd = {
				command : "publish",
				streamId : streamId,
				token : token,
				subscriberId: typeof subscriberId !== undefined ? subscriberId : "" ,
				subscriberCode: typeof subscriberCode !== undefined ? subscriberCode : "",
				streamName : typeof streamName !== undefined ? streamName : "" ,
				mainTrack : typeof mainTrack !== undefined ? mainTrack : "" ,
				video: false,
				audio: false,
			};
		}
		//If it started with playOnly mode and wants to publish now
		else if(this.localStream == null){
			this.navigatorUserMedia(this.mediaConstraints, (stream => {
				this.gotStream(stream);
				var jsCmd = {
					command : "publish",
					streamId : streamId,
					token : token,
					subscriberId: typeof subscriberId !== undefined ? subscriberId : "" ,
					subscriberCode: typeof subscriberCode !== undefined ? subscriberCode : "",
					streamName : typeof streamName !== undefined ? streamName : "" ,
					mainTrack : typeof mainTrack !== undefined ? mainTrack : "" ,				
					video: this.localStream.getVideoTracks().length > 0 ? true : false,
					audio: this.localStream.getAudioTracks().length > 0 ? true : false,
				};
				this.webSocketAdaptor.send(JSON.stringify(jsCmd));
			}), false);
		} 
		else{
			var jsCmd = {
					command : "publish",
					streamId : streamId,
					token : token,
					subscriberId: typeof subscriberId !== undefined ? subscriberId : "" ,
					subscriberCode: typeof subscriberCode !== undefined ? subscriberCode : "",
					streamName : typeof streamName !== undefined ? streamName : "" ,
					mainTrack : typeof mainTrack !== undefined ? mainTrack : "" ,
					video: this.localStream.getVideoTracks().length > 0 ? true : false,
					audio: this.localStream.getAudioTracks().length > 0 ? true : false,
			};
		}
		this.webSocketAdaptor.send(JSON.stringify(jsCmd));
	}

	joinRoom(roomName, streamId, mode) 
	{
		this.roomName = roomName;

		var jsCmd = {
				command : "joinRoom",
				room: roomName,
				streamId: streamId,
				mode: mode,
		}
		this.webSocketAdaptor.send(JSON.stringify(jsCmd));
	}
	
	play(streamId, token, roomId, enableTracks, subscriberId, subscriberCode) 
	{
		this.playStreamId.push(streamId);
		var jsCmd =
		{
				command : "play",
				streamId : streamId,
				token : token,
				room : roomId,
				trackList : enableTracks,
				subscriberId: typeof subscriberId !== undefined ? subscriberId : "" ,
				subscriberCode: typeof subscriberCode !== undefined ? subscriberCode : "",
				viewerInfo : this.viewerInfo,
		}

		this.webSocketAdaptor.send(JSON.stringify(jsCmd));
	}

	stop(streamId) 
	{
		this.closePeerConnection(streamId);

		var jsCmd = {
				command : "stop",
				streamId: streamId,
		};

		this.webSocketAdaptor.send(JSON.stringify(jsCmd));
	}

	join(streamId) 
	{
		var jsCmd = {
				command : "join",
				streamId : streamId,
				multiPeer : this.isMultiPeer && this.multiPeerStreamId == null,
				mode : this.isPlayMode ? "play" : "both",
		};

		this.webSocketAdaptor.send(JSON.stringify(jsCmd));
	}

	leaveFromRoom(roomName) 
	{
		this.roomName = roomName;
		var jsCmd = {
				command : "leaveFromRoom",
				room: roomName,
		};
		console.log ("leave request is sent for "+ roomName);

		this.webSocketAdaptor.send(JSON.stringify(jsCmd));
	}

	leave(streamId) 
	{
		var jsCmd = {
				command : "leave",
				streamId: this.isMultiPeer && this.multiPeerStreamId != null ? this.multiPeerStreamId : streamId,
		};

		this.webSocketAdaptor.send(JSON.stringify(jsCmd));
		this.closePeerConnection(streamId);
		this.multiPeerStreamId = null;
	}

	getStreamInfo(streamId) 
	{
		var jsCmd = {
				command : "getStreamInfo",
				streamId: streamId,
		};
		this.webSocketAdaptor.send(JSON.stringify(jsCmd));
	}
	
	getRoomInfo(roomName,streamId) 
	{
		var jsCmd = {
				command : "getRoomInfo",
				streamId : streamId,
				room: roomName,
		};
		this.webSocketAdaptor.send(JSON.stringify(jsCmd));
	}

	enableTrack(mainTrackId, trackId, enabled) 
	{
		var jsCmd = {
				command : "enableTrack",
				streamId : mainTrackId,
				trackId : trackId,
				enabled : enabled,
		};
		this.webSocketAdaptor.send(JSON.stringify(jsCmd));
	}

	getTracks(streamId, token) 
	{
		this.playStreamId.push(streamId);
		var jsCmd =
		{
				command : "getTrackList",
				streamId : streamId,
				token : token,
		}

		this.webSocketAdaptor.send(JSON.stringify(jsCmd));
	}

	gotStream(stream)
	{
		stream = this.setGainNodeStream(stream);

		this.localStream = stream;
		this.localVideo.srcObject = stream;
		
		this.checkWebSocketConnection();
		this.getDevices();
	}
	
	/**
	* Toggle video track on the server side.
	*
	* streamId is the id of the stream
	* trackId is the id of the track. streamId is also one of the trackId of the stream. If you are having just a single track on your 
	*         stream, you need to give streamId as trackId parameter as well.  
	* enabled is the enable/disable video track. If it's true, server sends video track. If it's false, server does not send video
	
	*/
	toggleVideo(streamId, trackId, enabled) 
	{
		var jsCmd = {
				command : "toggleVideo",
				streamId: streamId,
				trackId: trackId,
				enabled: enabled,
		};
		this.webSocketAdaptor.send(JSON.stringify(jsCmd));
	}
	
	/**
	* Toggle audio track on the server side.
	*
	* streamId is the id of the stream
	* trackId is the id of the track. streamId is also one of the trackId of the stream. If you are having just a single track on your 
	*         stream, you need to give streamId as trackId parameter as well.  
	* enabled is the enable/disable video track. If it's true, server sends audio track. If it's false, server does not send audio
	*
	*/
	toggleAudio(streamId, trackId, enabled)
	{
		var jsCmd = {
				command : "toggleAudio",
				streamId: streamId,
				trackId: trackId,
				enabled: enabled,
		};
		this.webSocketAdaptor.send(JSON.stringify(jsCmd));
	}
	
	switchDesktopCapture(streamId){
		this.publishMode = "screen";

		var audioConstraint = false;
		if (typeof this.mediaConstraints.audio != "undefined" && this.mediaConstraints.audio != false) {
			audioConstraint = this.mediaConstraints.audio;
		}
		
		if(typeof this.mediaConstraints.video != "undefined" && this.mediaConstraints.video != false){
			this.mediaConstraints.video = true
		}

		this.getUserMedia(this.mediaConstraints, audioConstraint, streamId);
	}
	/*
	* This method mixed the first stream audio to the second stream audio and 
	* returns mixed stream. 
	* stream: Initiali stream that contain video and audio
	* 
	*/
	mixAudioStreams(stream, secondStream,streamId)
	{
		//console.debug("audio stream track count: " + audioStream.getAudioTracks().length);
		var composedStream = new MediaStream();
		//added the video stream from the screen
		stream.getVideoTracks().forEach(function(videoTrack) {
			composedStream.addTrack(videoTrack);
		});

		this.audioContext = new AudioContext();
		var audioDestionation = this.audioContext.createMediaStreamDestination();

		if (stream.getAudioTracks().length > 0) {
			this.soundOriginGainNode = this.audioContext.createGain();

			//Adjust the gain for screen sound
			this.soundOriginGainNode.gain.value = 1;
			var audioSource = this.audioContext.createMediaStreamSource(stream);

			audioSource.connect(this.soundOriginGainNode).connect(audioDestionation);
		}
		else {
			console.debug("Origin stream does not have audio track")
		}

		if (secondStream.getAudioTracks().length > 0) {
			this.secondStreamGainNode = this.audioContext.createGain();
			
			//Adjust the gain for second sound
			this.secondStreamGainNode.gain.value = 1;

			var audioSource2 = this.audioContext.createMediaStreamSource(secondStream);
			audioSource2.connect(this.secondStreamGainNode).connect(audioDestionation);
		}
		else {
			console.debug("Second stream does not have audio track")
		}

		audioDestionation.stream.getAudioTracks().forEach(function(track) {
			composedStream.addTrack(track);
			console.log("audio destination add track");
		});

		return composedStream;
	}

	setGainNodeStream(stream){

		const controlledStream = new MediaStream();

		// Get the videoTracks from the stream.
		const videoTracks = stream.getVideoTracks();

<<<<<<< HEAD
		if(this.mediaConstraints.audio != false && typeof this.mediaConstraints.audio != "undefined"){

			// Get the audioTracks from the stream.
			const audioTracks = stream.getAudioTracks();
			if (this.originalAudioTrackGainNode !== null) {
				this.originalAudioTrackGainNode.stop();
			}
			this.originalAudioTrackGainNode = audioTracks[0];
=======
  		// Get the audioTracks from the stream.
  		const audioTracks = stream.getAudioTracks();
>>>>>>> cff0938e


			/**
			* Create a new audio context and build a stream source,
			* stream destination and a gain node. Pass the stream into 
			* the mediaStreamSource so we can use it in the Web Audio API.
			*/
			this.audioContext = new AudioContext();
			let mediaStreamSource = this.audioContext.createMediaStreamSource(stream);
			let mediaStreamDestination = this.audioContext.createMediaStreamDestination();
			this.soundOriginGainNode = this.audioContext.createGain();

			/**
			* Connect the stream to the gainNode so that all audio
			* passes through the gain and can be controlled by it.
			* Then pass the stream from the gain to the mediaStreamDestination
			* which can pass it back to the RTC client.
			*/
			mediaStreamSource.connect(this.soundOriginGainNode);
			this.soundOriginGainNode.connect(mediaStreamDestination);

			if(this.currentVolume == null){
				this.soundOriginGainNode.gain.value = 1;
			}
			else{
				this.soundOriginGainNode.gain.value = this.currentVolume;
			}

			/**
			* The mediaStreamDestination.stream outputs a MediaStream object
			* containing a single AudioMediaStreamTrack. Add the video track
			* to the new stream to rejoin the video with the controlled audio.
			*/
			controlledStream.addTrack(mediaStreamDestination.stream.getAudioTracks()[0]);
		}

<<<<<<< HEAD
		for (const videoTrack of videoTracks) {
			controlledStream.addTrack(videoTrack);
		}
=======
  		for (const videoTrack of videoTracks) {
    		controlledStream.addTrack(videoTrack);
  		}
		for (const audioTrack of audioTracks) {
    		controlledStream.addTrack(audioTrack);
  		}
>>>>>>> cff0938e

  		/**
   		* Use the stream that went through the gainNode. This
   		* is the same stream but with altered input volume levels.
   		*/
   		return controlledStream;
	}

	switchAudioInputSource(streamId, deviceId) 
	{
		//stop the track because in some android devices need to close the current camera stream
		var audioTrack = this.localStream.getAudioTracks()[0];
		if (audioTrack) {
			audioTrack.stop();
		}
		else {
		   console.warn("There is no audio track in local stream");
		}

		if (typeof deviceId != "undefined" ) {
			if(this.mediaConstraints.audio !== true)
				this.mediaConstraints.audio.deviceId = deviceId;
			else 
				this.mediaConstraints.audio = { "deviceId": deviceId };
		}
		this.setAudioInputSource(streamId, this.mediaConstraints, null, true, deviceId);
	}

	switchVideoCameraCapture(streamId, deviceId) 
	{
		//stop the track because in some android devices need to close the current camera stream
		var videoTrack = this.localStream.getVideoTracks()[0];
		if (videoTrack) {
			videoTrack.stop();
		}
		else {
		   console.warn("There is no video track in local stream");
		}
		
		this.publishMode = "camera";

				
		if (typeof deviceId != "undefined" ) {
			if(this.mediaConstraints.video !== true)
				this.mediaConstraints.video.deviceId = { exact: deviceId };
			else 
				this.mediaConstraints.video = { deviceId: { exact: deviceId } };
		}
		this.setVideoCameraSource(streamId, this.mediaConstraints, null, true, deviceId);
	}

	switchDesktopCaptureWithCamera(streamId) 
	{
		this.publishMode = "screen+camera";

		var audioConstraint = false;
		if (typeof this.mediaConstraints.audio != "undefined" && this.mediaConstraints.audio != false) {
			audioConstraint = this.mediaConstraints.audio;
		}
		this.getUserMedia(this.mediaConstraints, audioConstraint, streamId);
	}
	
	/**
	 * This method updates the local stream. It removes existant audio track from the local stream
	 * and add the audio track in `stream` parameter to the local stream
	 */
	updateLocalAudioStream(stream, onEndedCallback) 
	{
		var newAudioTrack = stream.getAudioTracks()[0];
		
		if (this.localStream != null && this.localStream.getAudioTracks()[0] != null) 
		{
			var audioTrack = this.localStream.getAudioTracks()[0];
			this.localStream.removeTrack(audioTrack);
			audioTrack.stop();
			this.localStream.addTrack(newAudioTrack);
		}
		else if(this.localStream != null){
			this.localStream.addTrack(newAudioTrack);
		}
		else{
			this.localStream = stream;
		}
		

		if (this.localVideo != null) 
		{   //it can be null
			this.localVideo.srcObject = this.localStream;
		}

		if (onEndedCallback != null) {
			stream.getAudioTracks()[0].onended = function(event) {
				onEndedCallback(event);
			}
		}
	}
	
	/**
	 * This method updates the local stream. It removes existant video track from the local stream
	 * and add the video track in `stream` parameter to the local stream
	 */
	updateLocalVideoStream(stream, onEndedCallback, stopDesktop) 
	{
		if (stopDesktop && this.desktopStream != null) {
			this.desktopStream.getVideoTracks()[0].stop();
		}

		var newVideoTrack = stream.getVideoTracks()[0];

		if(this.localStream != null && this.localStream.getVideoTracks()[0] != null){
			var videoTrack = this.localStream.getVideoTracks()[0];
			this.localStream.removeTrack(videoTrack);
			videoTrack.stop();
			this.localStream.addTrack(newVideoTrack);
		}
		else if(this.localStream != null){
			this.localStream.addTrack(newVideoTrack);
		}
		else{
			this.localStream = stream;
		}

		if (this.localVideo) {
			this.localVideo.srcObject = this.localStream;
		}

		if (onEndedCallback != null) {
			stream.getVideoTracks()[0].onended = function(event) {
				onEndedCallback(event);
			}
		}
	}
	
	/**
	 * This method sets Audio Input Source. 
	 * It calls updateAudioTrack function for the update local audio stream.
	 */
	setAudioInputSource(streamId, mediaConstraints, onEndedCallback) 
	{
		this.navigatorUserMedia(mediaConstraints,stream => {
			this.updateAudioTrack(stream, streamId, mediaConstraints, onEndedCallback);
		}, true);
	}
	
	/**
	 * This method sets Video Input Source. 
	 * It calls updateVideoTrack function for the update local video stream.
	 */
	setVideoCameraSource(streamId, mediaConstraints, onEndedCallback, stopDesktop) 
	{
		this.navigatorUserMedia(mediaConstraints, stream => {
			stream = this.setGainNodeStream(stream);
			this.updateVideoTrack(stream, streamId, mediaConstraints, onEndedCallback, stopDesktop);
			this.updateAudioTrack(stream, streamId, mediaConstraints, onEndedCallback);
		}, true);
	}
	
	updateAudioTrack (stream, streamId, onEndedCallback) 
	{
		if (this.remotePeerConnection[streamId] != null) {
			var audioTrackSender = this.remotePeerConnection[streamId].getSenders().find(function(s) {
				return s.track.kind == "audio";
			});

			if (audioTrackSender) {
				audioTrackSender.replaceTrack(stream.getAudioTracks()[0]).then(result => {
					this.updateLocalAudioStream(stream, onEndedCallback);
	
				}).catch(function(error) {
					console.log(error.name);
				});
			}
			else {
				console.error("AudioTrackSender is undefined or null");
			}
		}
		else {
			this.updateLocalAudioStream(stream, onEndedCallback);
		}
	}

	updateVideoTrack(stream, streamId, mediaConstraints, onEndedCallback, stopDesktop) 
	{
		if (this.remotePeerConnection[streamId] != null) {
			var videoTrackSender = this.remotePeerConnection[streamId].getSenders().find(function(s) {
				return s.track.kind == "video";
			});

			if (videoTrackSender) {
				videoTrackSender.replaceTrack(stream.getVideoTracks()[0]).then(result => {
					this.updateLocalVideoStream(stream, onEndedCallback, stopDesktop);
	
				}).catch(error => {
					console.log(error.name);
				});
			}
			else {
				console.error("VideoTrackSender is undefined or null");
			}
		}
		else {
			this.updateLocalVideoStream(stream, onEndedCallback, stopDesktop);
		}
	}

	onTrack(event, streamId)
	{
		console.log("onTrack");
		if (this.remoteVideo != null) {
			//this.remoteVideo.srcObject = event.streams[0];
			if (this.remoteVideo.srcObject !== event.streams[0]) {
				this.remoteVideo.srcObject = event.streams[0];
				console.log('Received remote stream');
			}
		}
		else {
			var dataObj = {
					stream: event.streams[0],
					track: event.track,
					streamId: streamId
			}
			this.callback("newStreamAvailable", dataObj);
		}

	}

	iceCandidateReceived(event, streamId)
	{
		if (event.candidate) {

			var protocolSupported = false;
			
			if (event.candidate.candidate == "") {
				//event candidate can be received and its value can be "".
				//don't compare the protocols
				protocolSupported = true;
			}
			else if (typeof event.candidate.protocol == "undefined") {
				this.candidateTypes.forEach(element => {
					if (event.candidate.candidate.toLowerCase().includes(element)) {
						protocolSupported = true;
					}
				});
			}
			else {
				protocolSupported = this.candidateTypes.includes(event.candidate.protocol.toLowerCase());
			}
			

			if (protocolSupported) {

				var jsCmd = {
						command : "takeCandidate",
						streamId : streamId,
						label : event.candidate.sdpMLineIndex,
						id : event.candidate.sdpMid,
						candidate : event.candidate.candidate
				};

				if (this.debug) {
					console.log("sending ice candiate for stream Id " + streamId );
					console.log(JSON.stringify(event.candidate));
				}
				this.webSocketAdaptor.send(JSON.stringify(jsCmd));
			}
			else {
				console.log("Candidate's protocol(full sdp: "+ event.candidate.candidate +") is not supported. Supported protocols: " + this.candidateTypes);
				if (event.candidate.candidate != "") { //
					this.callbackError("protocol_not_supported", "Support protocols: " + this.candidateTypes.toString() + " candidate: " + event.candidate.candidate);
				}
			}
		}
		else {
			console.log("No event.candidate in the iceCandidate event");
		}
	}


	initDataChannel(streamId, dataChannel) 
	{
		dataChannel.onerror = (error) => {
			console.log("Data Channel Error:", error );
			var obj = {
				streamId: streamId,
				error: error
			};
			console.log("channel status: ", dataChannel.readyState);
			if (dataChannel.readyState != "closed") {
				this.callbackError("data_channel_error", obj);
			}
		};

		dataChannel.onmessage = (event) => {
			var obj = {
				streamId: streamId,
				data: event.data,
			};

			var data = obj.data;

			if(typeof data === 'string' || data instanceof String){
				this.callback("data_received", obj);
			}
			else {
				var length = data.length || data.size || data.byteLength;

				var view = new Int32Array(data, 0, 1);
				var token = view[0];

				var msg = this.receivingMessages[token];
				if(msg == undefined) {
					var view = new Int32Array(data, 0, 2);
					var size = view[1];
					msg = new ReceivingMessage(size);
					this.receivingMessages[token] = msg;
					if(length > 8) {
						console.error("something went wrong in msg receiving");
					}
					return;
				}

				var rawData = data.slice(4, length);

				var dataView = new Uint8Array(msg.data);
				dataView.set(new Uint8Array(rawData), msg.received, length-4);
				msg.received += length-4;

				if(msg.size == msg.received) {
					obj.data = msg.data;
					this.callback("data_received", obj);
				}
			}
		};

		dataChannel.onopen = () => {
			this.remotePeerConnection[streamId].dataChannel = dataChannel;
			console.log("Data channel is opened");
			this.callback("data_channel_opened", streamId)
		};

		dataChannel.onclose = () => {
			console.log("Data channel is closed");
			this.callback("data_channel_closed", streamId);
		};
	}

	// data channel mode can be "publish" , "play" or "peer" based on this it is decided which way data channel is created
	initPeerConnection(streamId, dataChannelMode) 
	{
		if (this.remotePeerConnection[streamId] == null)
		{
			var closedStreamId = streamId;
			console.log("stream id in init peer connection: " + streamId + " close stream id: " + closedStreamId);
			this.remotePeerConnection[streamId] = new RTCPeerConnection(this.peerconnection_config);
			this.remoteDescriptionSet[streamId] = false;
			this.iceCandidateList[streamId] = new Array();
			if (!this.playStreamId.includes(streamId))
			{
				if(this.localStream != null) {
					this.remotePeerConnection[streamId].addStream(this.localStream);
				}
			}
			this.remotePeerConnection[streamId].onicecandidate = event => {
				this.iceCandidateReceived(event, closedStreamId);
			}
			this.remotePeerConnection[streamId].ontrack = event => {
				this.onTrack(event, closedStreamId);
			}

			if (this.dataChannelEnabled){
				// skip initializing data channel if it is disabled
				if (dataChannelMode == "publish") {
					//open data channel if it's publish mode peer connection 
					const dataChannelOptions = {
							ordered: true,
					};
					if (this.remotePeerConnection[streamId].createDataChannel) {
						var dataChannel = this.remotePeerConnection[streamId].createDataChannel(streamId, dataChannelOptions);
						this.initDataChannel(streamId, dataChannel);
					}
					else {
						console.warn("CreateDataChannel is not supported");
					}

				} else if(dataChannelMode == "play") {
					//in play mode, server opens the data channel 
					this.remotePeerConnection[streamId].ondatachannel = ev => {
						this.initDataChannel(streamId, ev.channel);
					};
				}
				else {
					//for peer mode do both for now
					const dataChannelOptions = {
							ordered: true,
					};

					if (this.remotePeerConnection[streamId].createDataChannel) 
					{
						var dataChannelPeer = this.remotePeerConnection[streamId].createDataChannel(streamId, dataChannelOptions);
						this.initDataChannel(streamId, dataChannelPeer);
		
						this.remotePeerConnection[streamId].ondatachannel = ev => {
							this.initDataChannel(streamId, ev.channel);
						};
					}
					else {
						console.warn("CreateDataChannel is not supported");
					}
				}
			}

			this.remotePeerConnection[streamId].oniceconnectionstatechange = event => {
				var obj = {state:this.remotePeerConnection[streamId].iceConnectionState, streamId:streamId};
				this.callback("ice_connection_state_changed",obj);

				if (!this.isPlayMode) {
					if (this.remotePeerConnection[streamId].iceConnectionState == "connected") {

						this.changeBandwidth(this.bandwidth, streamId).then(() => {
							console.log("Bandwidth is changed to " + this.bandwidth);
						})
						.catch(e => console.warn(e));
					}
				}
			}

		}
	}

	closePeerConnection(streamId) 
	{	
		if (this.remotePeerConnection[streamId] != null)
		{
			if (this.remotePeerConnection[streamId].dataChannel != null) {
				this.remotePeerConnection[streamId].dataChannel.close();
			}
			if (this.remotePeerConnection[streamId].signalingState != "closed") {
				this.remotePeerConnection[streamId].close();
				this.remotePeerConnection[streamId] = null;
				delete this.remotePeerConnection[streamId];
				var playStreamIndex = this.playStreamId.indexOf(streamId);
				if (playStreamIndex != -1)
				{
					this.playStreamId.splice(playStreamIndex, 1);
				}
			}
		}

		if (this.remotePeerConnectionStats[streamId] != null)
		{
			clearInterval(this.remotePeerConnectionStats[streamId].timerId);
			delete this.remotePeerConnectionStats[streamId];
		}			
	}

	signallingState(streamId) 
	{
		if (this.remotePeerConnection[streamId] != null) {
			return this.remotePeerConnection[streamId].signalingState;
		}
		return null;
	}

	iceConnectionState(streamId) 
	{
		if (this.remotePeerConnection[streamId] != null) {
			return this.remotePeerConnection[streamId].iceConnectionState;
		}
		return null;
	}

	gotDescription(configuration, streamId)
	{
		this.remotePeerConnection[streamId]
		.setLocalDescription(configuration)
		.then(responose =>  {
			console.debug("Set local description successfully for stream Id " + streamId);

			var jsCmd = {
					command : "takeConfiguration",
					streamId : streamId,
					type : configuration.type,
					sdp : configuration.sdp

			};

			if (this.debug) {
				console.debug("local sdp: ");
				console.debug(configuration.sdp);
			}

			this.webSocketAdaptor.send(JSON.stringify(jsCmd));

		}).catch((error) =>{
			console.error("Cannot set local description. Error is: " + error);
		});
	}
	initializeDummyFrame(){
		this.dummyCanvas.getContext('2d').fillRect(0, 0, 320, 240);
		this.replacementStream = this.dummyCanvas.captureStream();
	}

	turnOffLocalCamera(streamId) 
	 {
		 //Initialize the first dummy frame for switching.
		this.initializeDummyFrame();
		
		 if (this.remotePeerConnection != null) {
			 let choosenId;
			 if(streamId != null || typeof streamId != "undefined"){
				choosenId = streamId;
			 }
			 else{
				choosenId = this.publishStreamId;
			 }
			 this.updateVideoTrack(this.replacementStream, choosenId, this.mediaConstraints, null, true);
		 }
		 else {
			 this.callbackError("NoActiveConnection");
		 }

		 //We need to send black frames within a time interval, because when the user turn off the camera,
		//player can't connect to the sender since there is no data flowing. Sending a black frame in each 3 seconds resolves it.
		if(this.blackFrameTimer == null){
			this.blackFrameTimer = setInterval(() => {			
				this.initializeDummyFrame();
			}, 3000);
		}
	 }

	 turnOnLocalCamera(streamId) 
	 {
		if(this.blackFrameTimer != null){
			clearInterval(this.blackFrameTimer);
			this.blackFrameTimer = null;
		}
		 if(this.localStream == null){
			 this.navigatorUserMedia(this.mediaConstraints, stream =>{
				 this.gotStream(stream);
			 }, false);
		 }
		 //This method will get the camera track and replace it with dummy track
		 else if (this.remotePeerConnection != null) {
			 this.navigatorUserMedia(this.mediaConstraints, stream =>{
				let choosenId;
			 	if(streamId != null || typeof streamId != "undefined"){
					choosenId = streamId;
				 }
				 else{
					choosenId = this.publishStreamId;
				 }
				 this.updateVideoTrack(stream, choosenId, this.mediaConstraints, null, true);
			 }, false);
		 }
		 else {
			 this.callbackError("NoActiveConnection");
		 }
	 }

	muteLocalMic() 
	{
		if (this.remotePeerConnection != null) {
			var track = this.localStream.getAudioTracks()[0];
			track.enabled = false;
		}
		else {
			this.callbackError("NoActiveConnection");
		}
	}

	/**
	 * if there is audio it calls callbackError with "AudioAlreadyActive" parameter
	 */
	unmuteLocalMic() 
	{
		if (this.remotePeerConnection != null) {
			var track = this.localStream.getAudioTracks()[0];
			track.enabled = true;
		}
		else {
			this.callbackError("NoActiveConnection");
		}
	}

	takeConfiguration(idOfStream, configuration, typeOfConfiguration)
	{
		var streamId = idOfStream
		var type = typeOfConfiguration;
		var conf = configuration;
		var isTypeOffer = (type == "offer");

		var dataChannelMode = "publish";
		if(isTypeOffer) {
			dataChannelMode = "play";
		}

		this.initPeerConnection(streamId, dataChannelMode);

		this.remotePeerConnection[streamId].setRemoteDescription(new RTCSessionDescription({
			sdp : conf,
			type : type
		})).then(response =>  {

			if (this.debug) {
				console.debug("set remote description is succesfull with response: " + response + " for stream : "
						+ streamId + " and type: " + type);
				console.debug(conf);
			}

			this.remoteDescriptionSet[streamId] = true;
			var length = this.iceCandidateList[streamId].length;
			console.debug("Ice candidate list size to be added: " + length);
			for (var i = 0; i < length; i++) {
				this.addIceCandidate(streamId, this.iceCandidateList[streamId][i]);
			}
			this.iceCandidateList[streamId] = [];

			if (isTypeOffer) {
				//SDP constraints may be different in play mode
				console.log("try to create answer for stream id: " + streamId);

				this.remotePeerConnection[streamId].createAnswer(this.sdp_constraints)
				.then(configuration =>
						{
					console.log("created answer for stream id: " + streamId);
					//support for stereo
          			configuration.sdp = configuration.sdp.replace("useinbandfec=1", "useinbandfec=1; stereo=1");
					this.gotDescription(configuration, streamId);
						})
						.catch((error) =>
								{
							console.error("create answer error :" + error);
								});
			}

		}).catch((error) => {
			if (this.debug) {
				console.error("set remote description is failed with error: " + error);
			}
			if(error.toString().indexOf("InvalidAccessError") > -1 || error.toString().indexOf("setRemoteDescription")  > -1){
				/**
				 * This error generally occurs in codec incompatibility.
				 * AMS for a now supports H.264 codec. This error happens when some browsers try to open it from VP8.
				 */
				this.callbackError("notSetRemoteDescription");
			}
		});

	}

	takeCandidate(idOfTheStream, tmpLabel, tmpCandidate) 
	{
		var streamId = idOfTheStream;
		var label = tmpLabel;
		var candidateSdp = tmpCandidate;

		var candidate = new RTCIceCandidate({
			sdpMLineIndex : label,
			candidate : candidateSdp
		});

		var dataChannelMode = "peer";
		this.initPeerConnection(streamId, dataChannelMode);

		if (this.remoteDescriptionSet[streamId] == true) {
			this.addIceCandidate(streamId, candidate);
		}
		else {
			console.debug("Ice candidate is added to list because remote description is not set yet");
			this.iceCandidateList[streamId].push(candidate);
		}
	};

	addIceCandidate(streamId, candidate) 
	{	
		var protocolSupported = false;
		if (candidate.candidate == "") {
			//candidate can be received and its value can be "".
			//don't compare the protocols
			protocolSupported = true;
		}
		else if (typeof candidate.protocol == "undefined") {
			this.candidateTypes.forEach(element => {
				if (candidate.candidate.toLowerCase().includes(element)) {
					protocolSupported = true;
				}
			});
		}
		else {
			protocolSupported = this.candidateTypes.includes(candidate.protocol.toLowerCase());
		}	
		
		if (protocolSupported)
		{

			this.remotePeerConnection[streamId].addIceCandidate(candidate)
			.then(response => {
				if (this.debug) {
					console.log("Candidate is added for stream " + streamId);
				}
			})
			.catch((error) => {
				console.error("ice candiate cannot be added for stream id: " + streamId + " error is: " + error  );
				console.error(candidate);
			});
		}
		else {
			if (this.debug) {
				console.log("Candidate's protocol("+candidate.protocol+") is not supported." +
						"Candidate: " + candidate.candidate +" Supported protocols:" + this.candidateTypes);
			}
		}
	};

	startPublishing(idOfStream) 
	{
		var streamId = idOfStream;

		this.initPeerConnection(streamId, "publish");

		this.remotePeerConnection[streamId].createOffer(this.sdp_constraints)
		.then(configuration => {
			this.gotDescription(configuration, streamId);
		})
		.catch((error) => {
			console.error("create offer error for stream id: " + streamId + " error: " + error);
		});
	};

	/**
	 * If we have multiple video tracks in coming versions, this method may cause some issues
	 */
	getVideoSender(streamId) 
	{
		var videoSender = null;
		if ((adapter.browserDetails.browser === 'chrome' ||
				(adapter.browserDetails.browser === 'firefox' ||
					adapter.browserDetails.browser === 'safari' &&
						adapter.browserDetails.version >= 64)) &&
						'RTCRtpSender' in window &&
						'setParameters' in window.RTCRtpSender.prototype)
		{
			if (this.remotePeerConnection[streamId] != null) {
				const senders = this.remotePeerConnection[streamId].getSenders();

				for (let i = 0; i < senders.length; i++) {
					if (senders[i].track != null && senders[i].track.kind == "video") {
						videoSender = senders[i];
						break;
					}
				}
			}

		}
		return videoSender;
	}

	/**
	 * bandwidth is in kbps
	 */
	changeBandwidth(bandwidth, streamId) 
	{
		var errorDefinition = "";

		var videoSender = this.getVideoSender(streamId);

		if (videoSender != null) {
			const parameters = videoSender.getParameters();

			if (!parameters.encodings) {
				parameters.encodings = [{}];
			}

			if (bandwidth === 'unlimited') {
				delete parameters.encodings[0].maxBitrate;
			}
			else {
				parameters.encodings[0].maxBitrate = bandwidth * 1000;
			}

			return videoSender.setParameters(parameters)
		}
		else {
			errorDefinition = "Video sender not found to change bandwidth. Streaming may not be active";
		}

		return Promise.reject(errorDefinition);
	};

	getStats(streamId)
	{
		console.log("peerstatsgetstats = " + this.remotePeerConnectionStats[streamId]);

		this.remotePeerConnection[streamId].getStats(null).then(stats =>
		{
			var bytesReceived = -1;
			var videoPacketsLost = -1;
			var audioPacketsLost = -1;
			var fractionLost = -1;
			var currentTime = -1;
			var bytesSent = -1;
			var audioLevel = -1;
			var qlr = "";
			var framesEncoded = -1;
			var width = -1;
			var height = -1;
			var fps = -1;
			var frameWidth = -1;
			var frameHeight = -1;
			var videoRoundTripTime = -1;
			var videoJitter = -1;

			var audioRoundTripTime = -1;
			var audioJitter = -1;
			
			var framesDecoded = -1;
			var framesDropped = -1;
			var framesReceived = -1;
			
			var audioJitterAverageDelay = -1;
	        var videoJitterAverageDelay = -1;


			stats.forEach(value => {

				//console.log(value);

				if (value.type == "inbound-rtp" && typeof value.kind != "undefined")
				{
					bytesReceived += value.bytesReceived;
					if (value.kind == "audio") {
						audioPacketsLost = value.packetsLost;
					}
					else if (value.kind == "video") {
						videoPacketsLost = value.packetsLost;
					}

					fractionLost += value.fractionLost;
					currentTime = value.timestamp;
					
					
				}
				else if (value.type == "outbound-rtp")
				{//TODO: SPLIT AUDIO AND VIDEO BITRATES
					bytesSent += value.bytesSent
					currentTime = value.timestamp
					qlr = value.qualityLimitationReason;
					if(value.framesEncoded != null) { //audio tracks are undefined here
						framesEncoded += value.framesEncoded;
					}
				}
				else if (value.type == "track" && typeof value.kind != "undefined" && value.kind == "audio") {
					if (typeof value.audioLevel != "undefined") {
						audioLevel = value.audioLevel;
					}
					
					if (typeof value.jitterBufferDelay != "undefined" && typeof value.jitterBufferEmittedCount != "undefined") {
						audioJitterAverageDelay = value.jitterBufferDelay/value.jitterBufferEmittedCount;
					}
				}
				else if (value.type == "track" && typeof value.kind != "undefined" && value.kind == "video") 
				{
					if (typeof value.frameWidth != "undefined") {
						frameWidth = value.frameWidth;
					}
					if (typeof value.frameHeight != "undefined") {
						frameHeight = value.frameHeight;
					}
					
					if (typeof value.framesDecoded != "undefined") {
						framesDecoded = value.framesDecoded ;
					}
					
					if (typeof value.framesDropped != "undefined") {
						framesDropped = value.framesDropped;
					}
					
					if (typeof value.framesReceived != "undefined") {
						framesReceived = value.framesReceived;
					}
					
					if (typeof value.jitterBufferDelay != "undefined" && typeof value.jitterBufferEmittedCount != "undefined") {
						videoJitterAverageDelay = value.jitterBufferDelay/value.jitterBufferEmittedCount;
					}
				}
				else if (value.type == "remote-inbound-rtp" && typeof value.kind != "undefined") {

					if (typeof value.packetsLost != "undefined") {
						if (value.kind == "video") {
							//this is the packetsLost for publishing
							videoPacketsLost = value.packetsLost;
						}
						else if (value.kind == "audio") {
							//this is the packetsLost for publishing
							audioPacketsLost = value.packetsLost;
						}
					}

					if (typeof value.roundTripTime != "undefined") {
						if (value.kind == "video") {
							videoRoundTripTime = value.roundTripTime;
						}
						else if (value.kind == "audio") {
							audioRoundTripTime = value.roundTripTime;
						}
					}

					if (typeof value.jitter != "undefined") {
						if (value.kind == "video") {
							videoJitter = value.jitter;
						}
						else if (value.kind == "audio") {
							audioJitter = value.jitter;
						}
					}
				}
				else if (value.type == "media-source")
				{
					if(value.kind == "video") { //returns video source dimensions, not necessarily dimensions being encoded by browser
						width = value.width;
						height = value.height;
						fps = value.framesPerSecond;
					}
				}
			});

			this.remotePeerConnectionStats[streamId].totalBytesReceived = bytesReceived;
			this.remotePeerConnectionStats[streamId].videoPacketsLost = videoPacketsLost;
			this.remotePeerConnectionStats[streamId].audioPacketsLost = audioPacketsLost;
			this.remotePeerConnectionStats[streamId].fractionLost = fractionLost;
			this.remotePeerConnectionStats[streamId].currentTime = currentTime;
			this.remotePeerConnectionStats[streamId].totalBytesSent = bytesSent;
			this.remotePeerConnectionStats[streamId].audioLevel = audioLevel;
			this.remotePeerConnectionStats[streamId].qualityLimitationReason = qlr;
			this.remotePeerConnectionStats[streamId].totalFramesEncoded = framesEncoded;
			this.remotePeerConnectionStats[streamId].resWidth = width;
			this.remotePeerConnectionStats[streamId].resHeight = height;
			this.remotePeerConnectionStats[streamId].srcFps = fps;
			this.remotePeerConnectionStats[streamId].frameWidth = frameWidth;
			this.remotePeerConnectionStats[streamId].frameHeight = frameHeight;
			this.remotePeerConnectionStats[streamId].videoRoundTripTime = videoRoundTripTime;
			this.remotePeerConnectionStats[streamId].videoJitter = videoJitter;
			this.remotePeerConnectionStats[streamId].audioRoundTripTime = audioRoundTripTime;
			this.remotePeerConnectionStats[streamId].audioJitter = audioJitter;
			this.remotePeerConnectionStats[streamId].framesDecoded = framesDecoded;
			this.remotePeerConnectionStats[streamId].framesDropped = framesDropped;
			this.remotePeerConnectionStats[streamId].framesReceived = framesReceived;
			
			this.remotePeerConnectionStats[streamId].videoJitterAverageDelay = videoJitterAverageDelay;
			this.remotePeerConnectionStats[streamId].audioJitterAverageDelay = audioJitterAverageDelay;


			this.callback("updated_stats", this.remotePeerConnectionStats[streamId]);

		});
	}
	disableStats(streamId) 
	{
		if(this.remotePeerConnectionStats[streamId] != null || typeof this.remotePeerConnectionStats[streamId] != 'undefined'){
			clearInterval(this.remotePeerConnectionStats[streamId].timerId);
		}
	}

	enableStats(streamId) 
	{
		if (this.remotePeerConnectionStats[streamId] == null) {
			this.remotePeerConnectionStats[streamId] = new PeerStats(streamId);
			this.remotePeerConnectionStats[streamId].timerId = setInterval(() =>
			{
				this.getStats(streamId);

			}, 5000);
		}
	}

	/**
	 * After calling this function, create new WebRTCAdaptor instance, don't use the the same objectone
	 * Because all streams are closed on server side as well when websocket connection is closed.
	 */
	closeWebSocket() 
	{
		for (var key in this.remotePeerConnection) {
			this.remotePeerConnection[key].close();
		}
		//free the remote peer connection by initializing again
		this.remotePeerConnection = new Array();
		this.webSocketAdaptor.close();
	}

	checkWebSocketConnection()
	{
		if (this.webSocketAdaptor == null || (this.webSocketAdaptor.isConnected() == false && this.webSocketAdaptor.isConnecting() == false) ) {
			this.webSocketAdaptor = new WebSocketAdaptor({websocket_url : this.websocket_url, webrtcadaptor : this, callback : this.callback, callbackError : this.callbackError, debug : this.debug});
		}
	}

	peerMessage(streamId, definition, data) 
	{
		var jsCmd = {
				command : "peerMessageCommand",
				streamId : streamId,
				definition : definition,
				data: data,
		};

		this.webSocketAdaptor.send(JSON.stringify(jsCmd));
	}
	
	forceStreamQuality(streamId, resolution) 
	{
		var jsCmd = {
				command : "forceStreamQuality",
				streamId : streamId,
				streamHeight : resolution
		};
		this.webSocketAdaptor.send(JSON.stringify(jsCmd));
	}

	sendData(streamId, data) 
	{
		var CHUNK_SIZE = 16000;
		var dataChannel = this.remotePeerConnection[streamId].dataChannel;
        var length = data.length || data.size || data.byteLength;
		var sent = 0;

		if(typeof data === 'string' || data instanceof String){
			dataChannel.send(data);
		}
		else {
			var token = Math.floor(Math.random() * 999999);
			let header = new Int32Array(2);
			header[0] = token;
			header[1] = length;

			dataChannel.send(header);

			var sent = 0;
			while(sent < length) {
				var size = Math.min(length-sent, CHUNK_SIZE);
				var buffer = new Uint8Array(size+4);
				var tokenArray = new Int32Array(1);
				tokenArray[0] = token;
				buffer.set(new Uint8Array(tokenArray.buffer, 0, 4), 0);

				var chunk = data.slice(sent, sent+size);
				buffer.set(new Uint8Array(chunk), 4);
				sent += size;

				dataChannel.send(buffer);
			}
		}
	}
}<|MERGE_RESOLUTION|>--- conflicted
+++ resolved
@@ -756,26 +756,12 @@
 	}
 
 	setGainNodeStream(stream){
-
-		const controlledStream = new MediaStream();
-
-		// Get the videoTracks from the stream.
-		const videoTracks = stream.getVideoTracks();
-
-<<<<<<< HEAD
 		if(this.mediaConstraints.audio != false && typeof this.mediaConstraints.audio != "undefined"){
+			// Get the videoTracks from the stream.
+			const videoTracks = stream.getVideoTracks();
 
 			// Get the audioTracks from the stream.
 			const audioTracks = stream.getAudioTracks();
-			if (this.originalAudioTrackGainNode !== null) {
-				this.originalAudioTrackGainNode.stop();
-			}
-			this.originalAudioTrackGainNode = audioTracks[0];
-=======
-  		// Get the audioTracks from the stream.
-  		const audioTracks = stream.getAudioTracks();
->>>>>>> cff0938e
-
 
 			/**
 			* Create a new audio context and build a stream source,
@@ -808,27 +794,22 @@
 			* containing a single AudioMediaStreamTrack. Add the video track
 			* to the new stream to rejoin the video with the controlled audio.
 			*/
-			controlledStream.addTrack(mediaStreamDestination.stream.getAudioTracks()[0]);
-		}
-
-<<<<<<< HEAD
-		for (const videoTrack of videoTracks) {
-			controlledStream.addTrack(videoTrack);
-		}
-=======
-  		for (const videoTrack of videoTracks) {
-    		controlledStream.addTrack(videoTrack);
-  		}
-		for (const audioTrack of audioTracks) {
-    		controlledStream.addTrack(audioTrack);
-  		}
->>>>>>> cff0938e
-
-  		/**
-   		* Use the stream that went through the gainNode. This
-   		* is the same stream but with altered input volume levels.
-   		*/
-   		return controlledStream;
+			const controlledStream = mediaStreamDestination.stream;
+
+			for (const videoTrack of videoTracks) {
+				controlledStream.addTrack(videoTrack);
+			}
+			for (const audioTrack of audioTracks) {
+				controlledStream.addTrack(audioTrack);
+			}
+
+			/**
+			* Use the stream that went through the gainNode. This
+			* is the same stream but with altered input volume levels.
+			*/
+			return controlledStream;
+		}
+		return stream;
 	}
 
 	switchAudioInputSource(streamId, deviceId) 
