--- conflicted
+++ resolved
@@ -1159,20 +1159,16 @@
 			else if (obj.command == "pong") {
 				thiz.callback(obj.command);
 			}
-<<<<<<< HEAD
 			else if (obj.command == "trackList") {
 				thiz.callback(obj.command, obj);
 			}
-
-=======
 			else if (obj.command == "connectWithNewId") {
 				thiz.multiPeerStreamId = obj.streamId;
 				thiz.join(obj.streamId);
 			}
 			else if (obj.command == "peerMessageCommand") {
-				thiz.callback(obj.streamId, obj);
-			}
->>>>>>> 022333d2
+				thiz.callback(obj.command, obj);
+			}
 		}
 
 		wsConn.onerror = function(error) {
