--- conflicted
+++ resolved
@@ -31,11 +31,8 @@
 		this.webSocketAdaptor = null;
 		this.isPlayMode = false;
 		this.debug = false;
-<<<<<<< HEAD
 		this.viewerInfo = "";
-=======
 		this.onlyDataChannel = false;
->>>>>>> fd4c32b3
 
 		this.publishMode="camera"; //screen, screen+camera
 
