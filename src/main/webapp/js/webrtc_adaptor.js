/**
 *
 * @returns
 */

import {PeerStats} from "./peer_stats.js"
import {WebSocketAdaptor} from "./websocket_adaptor.js"

class ReceivingMessage{
		constructor(size) {
		this.size = size;
		this.received = 0;
		this.data = new ArrayBuffer(size);
	}
}

export class WebRTCAdaptor
{
	constructor(initialValues){
		this.peerconnection_config = null;
		this.sdp_constraints = null;
		this.remotePeerConnection = new Array();
		this.remotePeerConnectionStats = new Array();
		this.remoteDescriptionSet = new Array();
		this.iceCandidateList = new Array();
		this.roomName = null;
		this.videoTrackSender = null;
		this.audioTrackSender = null;
		this.playStreamId = new Array();
		this.currentVolume = null;
		this.originalAudioTrackGainNode = null;
		this.videoTrack = null;
		this.audioTrack = null;
		this.smallVideoTrack = null;		
		this.audioContext = null;
	    this.soundOriginGainNode = null;
		this.secondStreamGainNode = null;
		this.localStream = null;
		this.bandwidth = 900; //default bandwidth kbps
		this.isMultiPeer = false; //used for multiple peer client
		this.multiPeerStreamId = null;   //used for multiple peer client
		this.webSocketAdaptor = null;
		this.isPlayMode = false;
		this.debug = false;
		this.viewerInfo = "";
		this.publishStreamId = null;
		this.blackFrameTimer = null;

		this.dummyAudioInitialized = false;

		/**
		 * This is used when only data is brodcasted with the same way video and/or audio.
	     * The difference is that no video or audio is sent when this field is true 
		 */
		this.onlyDataChannel = false;
		
		/**
		 * While publishing and playing streams data channel is enabled by default
		 */
		this.dataChannelEnabled = true;

		this.receivingMessages = new Map();

		this.publishMode="camera"; //screen, screen+camera

		/**
		 * Supported candidate types. Below types are for both sending and receiving candidates.
		 * It means if when client receives candidate from STUN server, it sends to the server if candidate's protocol
		 * is in the list. Likely, when client receives remote candidate from server, it adds as ice candidate
		 * if candidate protocol is in the list below.
		 */
		this.candidateTypes = ["udp", "tcp"];


		this.desktopStream = null;

		/**
		 * The cam_location below is effective when camera and screen is send at the same time.
		 * possible values are top and bottom. It's on right all the time
		 */
		this.camera_location = "top"

		/**
		 * The cam_margin below is effective when camera and screen is send at the same time.
		 * This is the margin value in px from the edges
		 */
		this.camera_margin = 15;

		/**
		 * this camera_percent is how large the camera view appear on the screen. It's %15 by default.
		 */
		this.camera_percent = 15;

		for(var key in initialValues) {
			if(initialValues.hasOwnProperty(key)) {
				this[key] = initialValues[key];
			}
		}

		this.localVideo = document.getElementById(this.localVideoId);
		this.remoteVideo = document.getElementById(this.remoteVideoId);

		//A dummy stream created to replace the tracks when camera is turned off.
		this.dummyCanvas =document.createElement("canvas");

		// It should be compatible with previous version
		if(this.mediaConstraints.video == "camera") {
			this.publishMode="camera";
		}
		else if(this.mediaConstraints.video == "screen") {
			this.publishMode="screen";
		}
		else if(this.mediaConstraints.video == "screen+camera") {
			this.publishMode="screen+camera";
		}

		 /*
		 * Media constraints get 3 values which are = "never", true , false
		 * never means you can't start video or audio after you start publishing
		 * Otherwise it can be started.
		 */
		let video = this.mediaConstraints.video;
		let audio = this.mediaConstraints.audio;
		//Used since never values are string and not boolean, to not break getUserMedia
		this.tmpConstraints = {video: video, audio: audio};

		 if(this.mediaConstraints.audio == "never"){
			 this.mediaConstraints.audio = false;
			 this.tmpConstraints.audio = "never"
		 }
		 if(this.mediaConstraints.video == "never"){
			 this.mediaConstraints.video = false;
			 this.tmpConstraints.video = "never"
		 }

		 if(this.mediaConstraints.video == "never" && this.mediaConstraints.audio == "never"){
			 this.onlyDataChannel = true;
		 }
				
		//Check browser support for screen share function
		this.checkBrowserScreenShareSupported();
		
		if (!this.isPlayMode && !this.onlyDataChannel && typeof this.mediaConstraints != "undefined" && this.localStream == null)
		{
			this.checkWebRTCPermissions();

			// Get devices only in publish mode.
			this.getDevices();
			this.trackDeviceChange();
			
			this.openStream(this.mediaConstraints, this.mode);	
		}
		else {
			//just playing, it does not open any stream
			this.checkWebSocketConnection();
		}
	}
	setDesktopwithCameraSource(stream, streamId, audioStream, onEndedCallback) 
	{
		this.desktopStream = stream;
		this.navigatorUserMedia({video: true, audio: false},cameraStream => {
			this.smallVideoTrack = cameraStream.getVideoTracks()[0];
			
			//create a canvas element
			var canvas = document.createElement("canvas");
			var canvasContext = canvas.getContext("2d");

			//create video element for screen
			//var screenVideo = document.getElementById('sourceVideo');
			var screenVideo = document.createElement('video');

			screenVideo.srcObject = stream;
			screenVideo.play();
			//create video element for camera
			var cameraVideo = document.createElement('video');

			cameraVideo.srcObject = cameraStream;
			cameraVideo.play();
			var canvasStream = canvas.captureStream(15);

			if(this.localStream == null){
				this.gotStream(canvasStream);
			}
			else{
				this.updateVideoTrack(canvasStream,streamId,this.mediaConstraints,onended,null);
			}
			if (onEndedCallback != null) {
				stream.getVideoTracks()[0].onended = function(event) {
					onEndedCallback(event);
				}
			}

			//update the canvas
			setInterval(() => {
				//draw screen to canvas
				canvas.width = screenVideo.videoWidth;
				canvas.height = screenVideo.videoHeight;
				canvasContext.drawImage(screenVideo, 0, 0, canvas.width, canvas.height);

				var cameraWidth = screenVideo.videoWidth * (this.camera_percent/100);
				var cameraHeight = (cameraVideo.videoHeight/cameraVideo.videoWidth)*cameraWidth

				var positionX = (canvas.width - cameraWidth) - this.camera_margin;
				var positionY;

				if (this.camera_location == "top") {
					positionY = this.camera_margin;
				}
				else { //if not top, make it bottom
					//draw camera on right bottom corner
					positionY = (canvas.height - cameraHeight) - this.camera_margin;
				}
				canvasContext.drawImage(cameraVideo, positionX, positionY, cameraWidth, cameraHeight);
			}, 66);
		}, true)
	}
	trackDeviceChange(){
		navigator.mediaDevices.ondevicechange = () => {
			this.getDevices();
		}
	}
	getDevices(){
		navigator.mediaDevices.enumerateDevices().then(devices => {
			let deviceArray = new Array();
			let checkAudio = false
			devices.forEach(device => {	
				if (device.kind == "audioinput" || device.kind == "videoinput") {
					deviceArray.push(device);
					if(device.kind=="audioinput"){
						checkAudio = true;
					}
				}
			});
			this.callback("available_devices", deviceArray);
			if(checkAudio == false && this.localStream == null){
				console.log("Audio input not found")
				console.log("Retrying to get user media without audio")
				this.openStream({video : true, audio : false}, this.mode)
			}
		}).catch(err => {
			console.error("Cannot get devices -> error name: " + err.name + ": " + err.message);
		});
	}

	prepareStreamTracks(mediaConstraints,audioConstraint,stream,streamId) 
	{
		//this trick, getting audio and video separately, make us add or remove tracks on the fly
		var audioTrack = stream.getAudioTracks()
		if (audioTrack.length > 0 && this.publishMode == "camera") {
			audioTrack[0].stop();
			stream.removeTrack(audioTrack[0]);
		}
		//now get only audio to add this stream
		if (audioConstraint != "undefined" && audioConstraint != false) {
			var media_audio_constraint = { audio: audioConstraint};
			this.navigatorUserMedia(media_audio_constraint, audioStream => {

				//add callback if desktop is sharing
				var onended = event => {
					this.callback("screen_share_stopped");
					this.setVideoCameraSource(streamId, mediaConstraints, null, true);
				}

				if(this.publishMode == "screen"){
					audioStream = this.setGainNodeStream(audioStream);
					this.updateVideoTrack(stream,streamId,mediaConstraints,onended,true);
					if(audioTrack.length > 0 ){
						var mixedStream = this.mixAudioStreams(stream, audioStream, streamId);
						this.updateAudioTrack(mixedStream,streamId,null);
					}
					else{
						this.updateAudioTrack(audioStream,streamId,null);
					}
				}
				else if(this.publishMode == "screen+camera" ){
					audioStream = this.setGainNodeStream(audioStream);
					if(audioTrack.length > 0 ){
						var mixedStream = this.mixAudioStreams(stream, audioStream, streamId);
						this.updateAudioTrack(mixedStream,streamId,null);
						this.setDesktopwithCameraSource(stream,streamId, mixedStream,onended);
					}
					else{
						this.updateAudioTrack(audioStream,streamId,null);
						this.setDesktopwithCameraSource(stream,streamId,audioStream,onended);
					}
				}
				else{
					stream.addTrack(audioStream.getAudioTracks()[0]);
					this.gotStream(stream);
				}
				this.checkWebSocketConnection();
			}, true)
		}
		else {
			if(typeof audioStream != "undefined" && audioStream.getAudioTracks()[0] != null){
				stream.addTrack(audioStream.getAudioTracks()[0]);
			}
			this.gotStream(stream);

			if(this.tmpConstraints.audio != "never"){
				this.initializeSilentTrack();
				console.log("Replacing audio stream with dummy single packet track = " + this.replacementAudioStream)
			}
		}
	}

	navigatorUserMedia(mediaConstraints, func ,catch_error)
	{
		if( catch_error == true){
		navigator.mediaDevices.getUserMedia(mediaConstraints).then(func).catch(error => {
			if (error.name == "NotFoundError"){
				this.getDevices()
			}else{
				this.callbackError(error.name, error.message);
			}
			});
		}else {
			navigator.mediaDevices.getUserMedia(mediaConstraints).then(func)
		}
	}

	/**
	 * Get user media
	 */
	getUserMedia(mediaConstraints, audioConstraint, streamId) 
	{
		const resetTrack = (stream) => {
			let videoTracks = stream.getVideoTracks();
			let audioTracks = stream.getAudioTracks();
			
			if (videoTracks.length > 0) {
				if (this.videoTrack !== null)
					this.videoTrack.stop();
				this.videoTrack = videoTracks[0];
			}
			
			if (audioTracks.length > 0) {
				if (this.audioTrack !== null)
					this.audioTrack.stop();				
				this.audioTrack = audioTracks[0];	
			}		

			if (this.smallVideoTrack)
				this.smallVideoTrack.stop();
			return stream;
		}
		if(this.tmpConstraints.video != "never" ){
			console.log("tmpvideo = " + this.tmpConstraints.video)
			if(this.tmpConstraints.video != false){
				// Check Media Constraint video value screen or screen + camera
				if(this.publishMode == "screen+camera" || this.publishMode == "screen"){
					navigator.mediaDevices.getDisplayMedia(mediaConstraints)
					.then(stream =>{
						resetTrack(stream);
						this.prepareStreamTracks(mediaConstraints,audioConstraint,stream, streamId);

					})
					.catch(error => {
						if (error.name === "NotAllowedError") {
							console.debug("Permission denied error");
							this.callbackError("ScreenSharePermissionDenied");

							// Redirect Default Stream Camera
							if(this.localStream == null){

								var mediaConstraints = {
									video : true,
									audio : true
								};

								this.openStream(mediaConstraints);
							}
							else{
								this.switchVideoCameraCapture(streamId);
							}

						}
					});
				}
				// If mediaConstraints only user camera
				else  {
					this.navigatorUserMedia(mediaConstraints, (stream =>{
						resetTrack(stream);
						this.prepareStreamTracks(mediaConstraints,audioConstraint,stream, streamId);
					}),true);
				}
			}
			else{
				this.initializeDummyFrame();
				if(this.blackFrameTimer == null){
					this.blackFrameTimer = setInterval(() => {			
						this.initializeDummyFrame();
					}, 3000);
				}
				this.prepareStreamTracks(mediaConstraints,audioConstraint,this.replacementStream, streamId);
			}
		}
		else{
			console.warn("Video set to never use");
			const tmpStream = new MediaStream();
			this.prepareStreamTracks(mediaConstraints,audioConstraint,tmpStream, streamId);
		}
	}

	/**
	 * Open media stream, it may be screen, camera or audio
	 */
	openStream(mediaConstraints)
	{
		this.mediaConstraints = mediaConstraints;
		var audioConstraint = false;
		if (typeof mediaConstraints.audio != "undefined" && mediaConstraints.audio != false) {
			audioConstraint = mediaConstraints.audio;
		}

		if (typeof mediaConstraints.video != "undefined") {
			this.getUserMedia(mediaConstraints, audioConstraint);
		}
		else {
			console.error("MediaConstraint video is not defined");
			this.callbackError("media_constraint_video_not_defined");
		}
	}

	/**
	 * Closes stream, if you want to stop peer connection, call stop(streamId)
	 */
	closeStream() 
	{

		if (this.localStream) {
			this.localStream.getVideoTracks().forEach(function(track) {
				track.onended = null;
				track.stop();
			});

			this.localStream.getAudioTracks().forEach(function(track) {
				track.onended = null;
				track.stop();
			});
		}
		
		
		if (this.videoTrack !== null) {
			this.videoTrack.stop();
		}

		if (this.audioTrack !== null) {
			this.audioTrack.stop();
		}

		if (this.smallVideoTrack !== null) {
			this.smallVideoTrack.stop();
		}		
		if (this.originalAudioTrackGainNode) {
			this.originalAudioTrackGainNode.stop();
		}		
		
	}
	/*
	* Checks if we is permitted from browser
	*/
	checkWebRTCPermissions(){
		if (!("WebSocket" in window)) {
			console.log("WebSocket not supported.");
			this.callbackError("WebSocketNotSupported");
			return;
		}

		if (typeof navigator.mediaDevices == "undefined" && this.isPlayMode == false) {
			console.log("Cannot open camera and mic because of unsecure context. Please Install SSL(https)");
			this.callbackError("UnsecureContext");
			return;
		}
		if (typeof navigator.mediaDevices == "undefined" || navigator.mediaDevices == undefined || navigator.mediaDevices == null ) {
			this.callbackError("getUserMediaIsNotAllowed");
		}
	}

	/**
	 * Checks browser supports screen share feature
	 * if exist it calls callback with "browser_screen_share_supported"
	 */

	checkBrowserScreenShareSupported() 
	{
		if ((typeof navigator.mediaDevices != "undefined"  && navigator.mediaDevices.getDisplayMedia) || navigator.getDisplayMedia ) {
			this.callback("browser_screen_share_supported");
		}
	};

	enableSecondStreamInMixedAudio(enable) 
	{
		
		if (this.secondStreamGainNode != null) {
			if (enable) {
				this.secondStreamGainNode.gain.value = 1;
			}
			else {
				this.secondStreamGainNode.gain.value = 0;
			}
		}
	}

	publish(streamId, token, subscriberId, subscriberCode, streamName) 
	{
		this.publishStreamId =streamId;
		if (this.onlyDataChannel) {
			var jsCmd = {
				command : "publish",
				streamId : streamId,
				token : token,
				subscriberId: typeof subscriberId !== undefined ? subscriberId : "" ,
				subscriberCode: typeof subscriberCode !== undefined ? subscriberCode : "",
				streamName : typeof streamName !== undefined ? streamName : "" ,
				video: false,
				audio: false,
			};
		}
		//If it started with playOnly mode and wants to publish now
		else if(this.localStream == null){
			this.navigatorUserMedia(this.mediaConstraints, (stream => {
				this.gotStream(stream);
				var jsCmd = {
					command : "publish",
					streamId : streamId,
					token : token,
					subscriberId: typeof subscriberId !== undefined ? subscriberId : "" ,
					subscriberCode: typeof subscriberCode !== undefined ? subscriberCode : "",
					streamName : typeof streamName !== undefined ? streamName : "" ,
					video: this.localStream.getVideoTracks().length > 0 ? true : false,
					audio: this.localStream.getAudioTracks().length > 0 ? true : false,
				};
				this.webSocketAdaptor.send(JSON.stringify(jsCmd));
			}), false);
		} 
		else{
			var jsCmd = {
					command : "publish",
					streamId : streamId,
					token : token,
					subscriberId: typeof subscriberId !== undefined ? subscriberId : "" ,
					subscriberCode: typeof subscriberCode !== undefined ? subscriberCode : "",
					streamName : typeof streamName !== undefined ? streamName : "" ,
					video: this.localStream.getVideoTracks().length > 0 ? true : false,
					audio: this.localStream.getAudioTracks().length > 0 ? true : false,
			};
		}
		this.webSocketAdaptor.send(JSON.stringify(jsCmd));
	}

	joinRoom(roomName, streamId, mode) 
	{
		this.roomName = roomName;

		var jsCmd = {
				command : "joinRoom",
				room: roomName,
				streamId: streamId,
				mode: mode,
		}
		this.webSocketAdaptor.send(JSON.stringify(jsCmd));
	}
	
	play(streamId, token, roomId, enableTracks, subscriberId, subscriberCode) 
	{
		this.playStreamId.push(streamId);
		var jsCmd =
		{
				command : "play",
				streamId : streamId,
				token : token,
				room : roomId,
				trackList : enableTracks,
				subscriberId: typeof subscriberId !== undefined ? subscriberId : "" ,
				subscriberCode: typeof subscriberCode !== undefined ? subscriberCode : "",
				viewerInfo : this.viewerInfo,
		}

		this.webSocketAdaptor.send(JSON.stringify(jsCmd));
	}

	stop(streamId) 
	{
		this.closePeerConnection(streamId);

		var jsCmd = {
				command : "stop",
				streamId: streamId,
		};

		this.webSocketAdaptor.send(JSON.stringify(jsCmd));
	}

	join(streamId) 
	{
		var jsCmd = {
				command : "join",
				streamId : streamId,
				multiPeer : this.isMultiPeer && this.multiPeerStreamId == null,
				mode : this.isPlayMode ? "play" : "both",
		};

		this.webSocketAdaptor.send(JSON.stringify(jsCmd));
	}

	leaveFromRoom(roomName) 
	{
		this.roomName = roomName;
		var jsCmd = {
				command : "leaveFromRoom",
				room: roomName,
		};
		console.log ("leave request is sent for "+ roomName);

		this.webSocketAdaptor.send(JSON.stringify(jsCmd));
	}

	leave(streamId) 
	{
		var jsCmd = {
				command : "leave",
				streamId: this.isMultiPeer && this.multiPeerStreamId != null ? this.multiPeerStreamId : streamId,
		};

		this.webSocketAdaptor.send(JSON.stringify(jsCmd));
		this.closePeerConnection(streamId);
		this.multiPeerStreamId = null;
	}

	getStreamInfo(streamId) 
	{
		var jsCmd = {
				command : "getStreamInfo",
				streamId: streamId,
		};
		this.webSocketAdaptor.send(JSON.stringify(jsCmd));
	}
	
	getRoomInfo(roomName,streamId) 
	{
		var jsCmd = {
				command : "getRoomInfo",
				streamId : streamId,
				room: roomName,
		};
		this.webSocketAdaptor.send(JSON.stringify(jsCmd));
	}

	enableTrack(mainTrackId, trackId, enabled) 
	{
		var jsCmd = {
				command : "enableTrack",
				streamId : mainTrackId,
				trackId : trackId,
				enabled : enabled,
		};
		this.webSocketAdaptor.send(JSON.stringify(jsCmd));
	}

	getTracks(streamId, token) 
	{
		this.playStreamId.push(streamId);
		var jsCmd =
		{
				command : "getTrackList",
				streamId : streamId,
				token : token,
		}

		this.webSocketAdaptor.send(JSON.stringify(jsCmd));
	}

	gotStream(stream)
	{
		stream = this.setGainNodeStream(stream);

		this.localStream = stream;
		
		/** If you want to stream without override your stream */
		if(this.localVideo){
			this.localVideo.srcObject = stream;
		}
		
		this.checkWebSocketConnection();
		this.getDevices();
	}
	
	/**
	* Toggle video track on the server side.
	*
	* streamId is the id of the stream
	* trackId is the id of the track. streamId is also one of the trackId of the stream. If you are having just a single track on your 
	*         stream, you need to give streamId as trackId parameter as well.  
	* enabled is the enable/disable video track. If it's true, server sends video track. If it's false, server does not send video
	
	*/
	toggleVideo(streamId, trackId, enabled) 
	{
		var jsCmd = {
				command : "toggleVideo",
				streamId: streamId,
				trackId: trackId,
				enabled: enabled,
		};
		this.webSocketAdaptor.send(JSON.stringify(jsCmd));
	}
	
	/**
	* Toggle audio track on the server side.
	*
	* streamId is the id of the stream
	* trackId is the id of the track. streamId is also one of the trackId of the stream. If you are having just a single track on your 
	*         stream, you need to give streamId as trackId parameter as well.  
	* enabled is the enable/disable video track. If it's true, server sends audio track. If it's false, server does not send audio
	*
	*/
	toggleAudio(streamId, trackId, enabled)
	{
		var jsCmd = {
				command : "toggleAudio",
				streamId: streamId,
				trackId: trackId,
				enabled: enabled,
		};
		this.webSocketAdaptor.send(JSON.stringify(jsCmd));
	}
	
	switchDesktopCapture(streamId){
		this.publishMode = "screen";

		var audioConstraint = false;
		if (typeof this.mediaConstraints.audio != "undefined" && this.mediaConstraints.audio != false) {
			audioConstraint = this.mediaConstraints.audio;
		}

		this.getUserMedia(this.mediaConstraints, audioConstraint, streamId);
	}
	/*
	* This method mixed the first stream audio to the second stream audio and 
	* returns mixed stream. 
	* stream: Initiali stream that contain video and audio
	* 
	*/
	mixAudioStreams(stream, secondStream,streamId)
	{
		//console.debug("audio stream track count: " + audioStream.getAudioTracks().length);
		var composedStream = new MediaStream();
		//added the video stream from the screen
		stream.getVideoTracks().forEach(function(videoTrack) {
			composedStream.addTrack(videoTrack);
		});

		this.audioContext = new AudioContext();
		var audioDestionation = this.audioContext.createMediaStreamDestination();

		if (stream.getAudioTracks().length > 0) {
			this.soundOriginGainNode = this.audioContext.createGain();

			//Adjust the gain for screen sound
			this.soundOriginGainNode.gain.value = 1;
			var audioSource = this.audioContext.createMediaStreamSource(stream);

			audioSource.connect(this.soundOriginGainNode).connect(audioDestionation);
		}
		else {
			console.debug("Origin stream does not have audio track")
		}

		if (secondStream.getAudioTracks().length > 0) {
			this.secondStreamGainNode = this.audioContext.createGain();
			
			//Adjust the gain for second sound
			this.secondStreamGainNode.gain.value = 1;

			var audioSource2 = this.audioContext.createMediaStreamSource(secondStream);
			audioSource2.connect(this.secondStreamGainNode).connect(audioDestionation);
		}
		else {
			console.debug("Second stream does not have audio track")
		}

		audioDestionation.stream.getAudioTracks().forEach(function(track) {
			composedStream.addTrack(track);
			console.log("audio destination add track");
		});

		return composedStream;
	}

	setGainNodeStream(stream){

		const controlledStream = new MediaStream();

		// Get the videoTracks from the stream.
		const videoTracks = stream.getVideoTracks();

		if(this.mediaConstraints.audio != false && typeof this.mediaConstraints.audio != "undefined"){

			// Get the audioTracks from the stream.
			const audioTracks = stream.getAudioTracks();
			if (this.originalAudioTrackGainNode !== null) {
				this.originalAudioTrackGainNode.stop();
			}
			this.originalAudioTrackGainNode = audioTracks[0];


			/**
			* Create a new audio context and build a stream source,
			* stream destination and a gain node. Pass the stream into 
			* the mediaStreamSource so we can use it in the Web Audio API.
			*/
			this.audioContext = new AudioContext();
			let mediaStreamSource = this.audioContext.createMediaStreamSource(stream);
			let mediaStreamDestination = this.audioContext.createMediaStreamDestination();
			this.soundOriginGainNode = this.audioContext.createGain();

			/**
			* Connect the stream to the gainNode so that all audio
			* passes through the gain and can be controlled by it.
			* Then pass the stream from the gain to the mediaStreamDestination
			* which can pass it back to the RTC client.
			*/
			mediaStreamSource.connect(this.soundOriginGainNode);
			this.soundOriginGainNode.connect(mediaStreamDestination);

			if(this.currentVolume == null){
				this.soundOriginGainNode.gain.value = 1;
			}
			else{
				this.soundOriginGainNode.gain.value = this.currentVolume;
			}

			/**
			* The mediaStreamDestination.stream outputs a MediaStream object
			* containing a single AudioMediaStreamTrack. Add the video track
			* to the new stream to rejoin the video with the controlled audio.
			*/
			controlledStream.addTrack(mediaStreamDestination.stream.getAudioTracks()[0]);
		}

		for (const videoTrack of videoTracks) {
			controlledStream.addTrack(videoTrack);
		}

  		/**
   		* Use the stream that went through the gainNode. This
   		* is the same stream but with altered input volume levels.
   		*/
   		return controlledStream;
	}

	switchAudioInputSource(streamId, deviceId) 
	{
		//stop the track because in some android devices need to close the current camera stream
		var audioTrack = this.localStream.getAudioTracks()[0];
		if (audioTrack) {
			audioTrack.stop();
		}
		else {
		   console.warn("There is no audio track in local stream");
		}

		if (typeof deviceId != "undefined" ) {
			if(this.mediaConstraints.audio !== true)
				this.mediaConstraints.audio.deviceId = deviceId;
			else 
				this.mediaConstraints.audio = { "deviceId": deviceId };
		}
		this.setAudioInputSource(streamId, this.mediaConstraints, null, true, deviceId);
	}

	switchVideoCameraCapture(streamId, deviceId) 
	{
		//stop the track because in some android devices need to close the current camera stream
		var videoTrack = this.localStream.getVideoTracks()[0];
		if (videoTrack) {
			videoTrack.stop();
		}
		else {
		   console.warn("There is no video track in local stream");
		}
		
		this.publishMode = "camera";

				
		if (typeof deviceId != "undefined" ) {
			if(this.mediaConstraints.video !== true)
				this.mediaConstraints.video.deviceId = { exact: deviceId };
			else 
				this.mediaConstraints.video = { deviceId: { exact: deviceId } };
		}
		this.setVideoCameraSource(streamId, this.mediaConstraints, null, true, deviceId);
	}

	switchDesktopCaptureWithCamera(streamId) 
	{
		this.publishMode = "screen+camera";

		var audioConstraint = false;
		if (typeof this.mediaConstraints.audio != "undefined" && this.mediaConstraints.audio != false) {
			audioConstraint = this.mediaConstraints.audio;
		}
		this.getUserMedia(this.mediaConstraints, audioConstraint, streamId);
	}
	
	/**
	 * This method updates the local stream. It removes existant audio track from the local stream
	 * and add the audio track in `stream` parameter to the local stream
	 */
	updateLocalAudioStream(stream, onEndedCallback) 
	{
		var newAudioTrack = stream.getAudioTracks()[0];
		
		if (this.localStream != null && this.localStream.getAudioTracks()[0] != null) 
		{
			const enabled = (this.localStream.getAudioTracks()[0]).enabled;
			this.localStream.getAudioTracks().forEach(audio => {
				this.localStream.removeTrack(audio);
				audio.stop();
			});
			newAudioTrack.enabled = enabled;
			this.localStream.addTrack(newAudioTrack);
		}
		else if(this.localStream != null){
			this.localStream.addTrack(newAudioTrack);
		}
		else{
			this.localStream = stream;
		}
		

		if (this.localVideo != null) 
		{   //it can be null
			this.localVideo.srcObject = this.localStream;
		}

		if (onEndedCallback != null) {
			stream.getAudioTracks()[0].onended = function(event) {
				onEndedCallback(event);
			}
		}
	}
	
	/**
	 * This method updates the local stream. It removes existant video track from the local stream
	 * and add the video track in `stream` parameter to the local stream
	 */
	updateLocalVideoStream(stream, onEndedCallback, stopDesktop) 
	{
		if (stopDesktop && this.desktopStream != null) {
			this.desktopStream.getVideoTracks()[0].stop();
		}

		var newVideoTrack = stream.getVideoTracks()[0];

		if(this.localStream != null && this.localStream.getVideoTracks()[0] != null){
			var videoTrack = this.localStream.getVideoTracks()[0];
			this.localStream.removeTrack(videoTrack);
			videoTrack.stop();
			this.localStream.addTrack(newVideoTrack);
		}
		else if(this.localStream != null){
			this.localStream.addTrack(newVideoTrack);
		}
		else{
			this.localStream = stream;
		}

		if (this.localVideo) {
			this.localVideo.srcObject = this.localStream;
		}

		if (onEndedCallback != null) {
			stream.getVideoTracks()[0].onended = function(event) {
				onEndedCallback(event);
			}
		}
	}
	
	/**
	 * This method sets Audio Input Source. 
	 * It calls updateAudioTrack function for the update local audio stream.
	 */
	setAudioInputSource(streamId, mediaConstraints, onEndedCallback) 
	{
		this.navigatorUserMedia(mediaConstraints,stream => {
			this.updateAudioTrack(stream, streamId, mediaConstraints, onEndedCallback);
		}, true);
	}
	
	/**
	 * This method sets Video Input Source. 
	 * It calls updateVideoTrack function for the update local video stream.
	 */
	setVideoCameraSource(streamId, mediaConstraints, onEndedCallback, stopDesktop) 
	{
		this.navigatorUserMedia(mediaConstraints, stream => {
			stream = this.setGainNodeStream(stream);
			this.updateVideoTrack(stream, streamId, mediaConstraints, onEndedCallback, stopDesktop);
			this.updateAudioTrack(stream, streamId, mediaConstraints, onEndedCallback);
		}, true);
	}
	
	updateAudioTrack (stream, streamId, onEndedCallback) 
	{
		if (this.remotePeerConnection[streamId] != null) {
			var audioTrackSender = this.remotePeerConnection[streamId].getSenders().find(function(s) {
				return s.track.kind == "audio";
			});

			if (audioTrackSender) {
				audioTrackSender.replaceTrack(stream.getAudioTracks()[0]).then(result => {
					this.updateLocalAudioStream(stream, onEndedCallback);
	
				}).catch(function(error) {
					console.log(error.name);
				});
			}
			else {
				console.error("AudioTrackSender is undefined or null");
			}
		}
		else {
			this.updateLocalAudioStream(stream, onEndedCallback);
		}
	}

	updateVideoTrack(stream, streamId, mediaConstraints, onEndedCallback, stopDesktop) 
	{
		if (this.remotePeerConnection[streamId] != null) {
			var videoTrackSender = this.remotePeerConnection[streamId].getSenders().find(function(s) {
				return s.track.kind == "video";
			});

			if (videoTrackSender) {
				videoTrackSender.replaceTrack(stream.getVideoTracks()[0]).then(result => {
					this.updateLocalVideoStream(stream, onEndedCallback, stopDesktop);
	
				}).catch(error => {
					console.log(error.name);
				});
			}
			else {
				console.error("VideoTrackSender is undefined or null");
			}
		}
		else {
			this.updateLocalVideoStream(stream, onEndedCallback, stopDesktop);
		}
	}

	onTrack(event, streamId)
	{
		console.log("onTrack");
		if (this.remoteVideo != null) {
			//this.remoteVideo.srcObject = event.streams[0];
			if (this.remoteVideo.srcObject !== event.streams[0]) {
				this.remoteVideo.srcObject = event.streams[0];
				console.log('Received remote stream');
			}
		}
		else {
			var dataObj = {
					stream: event.streams[0],
					track: event.track,
					streamId: streamId
			}
			this.callback("newStreamAvailable", dataObj);
		}

	}

	iceCandidateReceived(event, streamId)
	{
		if (event.candidate) {

			var protocolSupported = false;
			
			if (event.candidate.candidate == "") {
				//event candidate can be received and its value can be "".
				//don't compare the protocols
				protocolSupported = true;
			}
			else if (typeof event.candidate.protocol == "undefined") {
				this.candidateTypes.forEach(element => {
					if (event.candidate.candidate.toLowerCase().includes(element)) {
						protocolSupported = true;
					}
				});
			}
			else {
				protocolSupported = this.candidateTypes.includes(event.candidate.protocol.toLowerCase());
			}
			

			if (protocolSupported) {

				var jsCmd = {
						command : "takeCandidate",
						streamId : streamId,
						label : event.candidate.sdpMLineIndex,
						id : event.candidate.sdpMid,
						candidate : event.candidate.candidate
				};

				if (this.debug) {
					console.log("sending ice candiate for stream Id " + streamId );
					console.log(JSON.stringify(event.candidate));
				}
				this.webSocketAdaptor.send(JSON.stringify(jsCmd));
			}
			else {
				console.log("Candidate's protocol(full sdp: "+ event.candidate.candidate +") is not supported. Supported protocols: " + this.candidateTypes);
				if (event.candidate.candidate != "") { //
					this.callbackError("protocol_not_supported", "Support protocols: " + this.candidateTypes.toString() + " candidate: " + event.candidate.candidate);
				}
			}
		}
		else {
			console.log("No event.candidate in the iceCandidate event");
		}
	}


	initDataChannel(streamId, dataChannel) 
	{
		dataChannel.onerror = (error) => {
			console.log("Data Channel Error:", error );
			var obj = {
				streamId: streamId,
				error: error
			};
			console.log("channel status: ", dataChannel.readyState);
			if (dataChannel.readyState != "closed") {
				this.callbackError("data_channel_error", obj);
			}
		};

		dataChannel.onmessage = (event) => {
			var obj = {
				streamId: streamId,
				data: event.data,
			};

			var data = obj.data;

			if(typeof data === 'string' || data instanceof String){
				this.callback("data_received", obj);
			}
			else {
				var length = data.length || data.size || data.byteLength;

				var view = new Int32Array(data, 0, 1);
				var token = view[0];

				var msg = this.receivingMessages[token];
				if(msg == undefined) {
					var view = new Int32Array(data, 0, 2);
					var size = view[1];
					msg = new ReceivingMessage(size);
					this.receivingMessages[token] = msg;
					if(length > 8) {
						console.error("something went wrong in msg receiving");
					}
					return;
				}

				var rawData = data.slice(4, length);

				var dataView = new Uint8Array(msg.data);
				dataView.set(new Uint8Array(rawData), msg.received, length-4);
				msg.received += length-4;

				if(msg.size == msg.received) {
					obj.data = msg.data;
					this.callback("data_received", obj);
				}
			}
		};

		dataChannel.onopen = () => {
			this.remotePeerConnection[streamId].dataChannel = dataChannel;
			console.log("Data channel is opened");
			this.callback("data_channel_opened", streamId)
		};

		dataChannel.onclose = () => {
			console.log("Data channel is closed");
			this.callback("data_channel_closed", streamId);
		};
	}

	// data channel mode can be "publish" , "play" or "peer" based on this it is decided which way data channel is created
	initPeerConnection(streamId, dataChannelMode) 
	{
		if (this.remotePeerConnection[streamId] == null)
		{
			var closedStreamId = streamId;
			console.log("stream id in init peer connection: " + streamId + " close stream id: " + closedStreamId);
			this.remotePeerConnection[streamId] = new RTCPeerConnection(this.peerconnection_config);
			this.remoteDescriptionSet[streamId] = false;
			this.iceCandidateList[streamId] = new Array();
			if (!this.playStreamId.includes(streamId))
			{
				if(this.localStream != null) {
					this.remotePeerConnection[streamId].addStream(this.localStream);
				}
			}
			this.remotePeerConnection[streamId].onicecandidate = event => {
				this.iceCandidateReceived(event, closedStreamId);
			}
			this.remotePeerConnection[streamId].ontrack = event => {
				this.onTrack(event, closedStreamId);
			}

			if (this.dataChannelEnabled){
				// skip initializing data channel if it is disabled
				if (dataChannelMode == "publish") {
					//open data channel if it's publish mode peer connection 
					const dataChannelOptions = {
							ordered: true,
					};
					if (this.remotePeerConnection[streamId].createDataChannel) {
						var dataChannel = this.remotePeerConnection[streamId].createDataChannel(streamId, dataChannelOptions);
						this.initDataChannel(streamId, dataChannel);
					}
					else {
						console.warn("CreateDataChannel is not supported");
					}

				} else if(dataChannelMode == "play") {
					//in play mode, server opens the data channel 
					this.remotePeerConnection[streamId].ondatachannel = ev => {
						this.initDataChannel(streamId, ev.channel);
					};
				}
				else {
					//for peer mode do both for now
					const dataChannelOptions = {
							ordered: true,
					};

					if (this.remotePeerConnection[streamId].createDataChannel) 
					{
						var dataChannelPeer = this.remotePeerConnection[streamId].createDataChannel(streamId, dataChannelOptions);
						this.initDataChannel(streamId, dataChannelPeer);
		
						this.remotePeerConnection[streamId].ondatachannel = ev => {
							this.initDataChannel(streamId, ev.channel);
						};
					}
					else {
						console.warn("CreateDataChannel is not supported");
					}
				}
			}

			this.remotePeerConnection[streamId].oniceconnectionstatechange = event => {
				var obj = {state:this.remotePeerConnection[streamId].iceConnectionState, streamId:streamId};
				this.callback("ice_connection_state_changed",obj);

				if (!this.isPlayMode) {
					if (this.remotePeerConnection[streamId].iceConnectionState == "connected") {

						this.changeBandwidth(this.bandwidth, streamId).then(() => {
							console.log("Bandwidth is changed to " + this.bandwidth);
						})
						.catch(e => console.warn(e));
					}
				}
			}

		}
	}

	closePeerConnection(streamId) 
	{	
		if (this.remotePeerConnection[streamId] != null)
		{
			if (this.remotePeerConnection[streamId].dataChannel != null) {
				this.remotePeerConnection[streamId].dataChannel.close();
			}
			if (this.remotePeerConnection[streamId].signalingState != "closed") {
				this.remotePeerConnection[streamId].close();
				this.remotePeerConnection[streamId] = null;
				delete this.remotePeerConnection[streamId];
				var playStreamIndex = this.playStreamId.indexOf(streamId);
				if (playStreamIndex != -1)
				{
					this.playStreamId.splice(playStreamIndex, 1);
				}
			}
		}

		if (this.remotePeerConnectionStats[streamId] != null)
		{
			clearInterval(this.remotePeerConnectionStats[streamId].timerId);
			delete this.remotePeerConnectionStats[streamId];
		}			
	}

	signallingState(streamId) 
	{
		if (this.remotePeerConnection[streamId] != null) {
			return this.remotePeerConnection[streamId].signalingState;
		}
		return null;
	}

	iceConnectionState(streamId) 
	{
		if (this.remotePeerConnection[streamId] != null) {
			return this.remotePeerConnection[streamId].iceConnectionState;
		}
		return null;
	}

	gotDescription(configuration, streamId)
	{
		this.remotePeerConnection[streamId]
		.setLocalDescription(configuration)
		.then(responose =>  {
			console.debug("Set local description successfully for stream Id " + streamId);

			var jsCmd = {
					command : "takeConfiguration",
					streamId : streamId,
					type : configuration.type,
					sdp : configuration.sdp

			};

			if (this.debug) {
				console.debug("local sdp: ");
				console.debug(configuration.sdp);
			}

			this.webSocketAdaptor.send(JSON.stringify(jsCmd));

		}).catch((error) =>{
			console.error("Cannot set local description. Error is: " + error);
		});
	}

	//Initialize a signal for sound and then stop it, we stop it to prevent data flow, there will be a single packet only
	initializeSilentTrack(){
		this.replacementAudioStream = new MediaStream();
		let ctx = new AudioContext();
		let oscillator = ctx.createOscillator();
		oscillator.frequency.setValueAtTime(3000, ctx.currentTime);
		let dst = oscillator.connect(ctx.createMediaStreamDestination());
		oscillator.start();

		dst.stream.getAudioTracks().forEach( (track) => {
			this.replacementAudioStream.addTrack(track);
			console.log("audio destination add track = " + track);
		});
		this.updateAudioTrack(this.replacementAudioStream,this.publishStreamId);
		oscillator.stop();
		this.dummyAudioInitialized = true;
	}

	initializeDummyFrame(){
		this.dummyCanvas.getContext('2d').fillRect(0, 0, 320, 240);
		this.replacementStream = this.dummyCanvas.captureStream();
	}

	turnOffLocalCamera(streamId) 
	 {
		if(this.tmpConstraints != "never"){
			//Initialize the first dummy frame for switching.
			this.initializeDummyFrame();
			
			if (this.remotePeerConnection != null) {
				let choosenId;
				if(streamId != null || typeof streamId != "undefined"){
					choosenId = streamId;
				}
				else{
					choosenId = this.publishStreamId;
				}
				this.updateVideoTrack(this.replacementStream, choosenId, this.mediaConstraints, null, true);
			}
			else {
				this.callbackError("NoActiveConnection");
			}

			//We need to send black frames within a time interval, because when the user turn off the camera,
			//player can't connect to the sender since there is no data flowing. Sending a black frame in each 3 seconds resolves it.
			if(this.blackFrameTimer == null){
				this.blackFrameTimer = setInterval(() => {			
					this.initializeDummyFrame();
				}, 3000);
			}
		}
		else{
			console.warn("Video set to never use")
		}
	 }

	 turnOnLocalCamera(streamId) 
	 {
<<<<<<< HEAD
		if(this.tmpConstraints.video != "never"){
			this.mediaConstraints.video = true;
			if(this.blackFrameTimer != null){
				clearInterval(this.blackFrameTimer);
				this.blackFrameTimer = null;
			}
			if(this.localStream == null){
				this.navigatorUserMedia(this.mediaConstraints, stream =>{
					this.gotStream(stream);
				}, false);
			}
			//This method will get the camera track and replace it with dummy track
			else if (this.remotePeerConnection != null) {
				this.navigatorUserMedia(this.mediaConstraints, stream =>{
					let choosenId;
					if(streamId != null || typeof streamId != undefined){
						choosenId = streamId;
					}
					else{
						choosenId = this.publishStreamId;
					}
					this.updateVideoTrack(stream, choosenId, this.mediaConstraints, null, true);
				}, false);
			}
			else {
				this.callbackError("NoActiveConnection");
			}
		}
		else{
			console.warn("Video set to never use")
		}
=======
		if(this.blackFrameTimer != null){
			clearInterval(this.blackFrameTimer);
			this.blackFrameTimer = null;
		}
		 if(this.localStream == null){
			 this.navigatorUserMedia(this.mediaConstraints, stream =>{
				 this.gotStream(stream);
			 }, false);
		 }
		 //This method will get the camera track and replace it with dummy track
		 else if (this.remotePeerConnection != null) {
			 this.navigatorUserMedia(this.mediaConstraints, stream =>{
				let choosenId;
			 	if(streamId != null || typeof streamId != "undefined"){
					choosenId = streamId;
				 }
				 else{
					choosenId = this.publishStreamId;
				 }
				 this.updateVideoTrack(stream, choosenId, this.mediaConstraints, null, true);
			 }, false);
		 }
		 else {
			 this.callbackError("NoActiveConnection");
		 }
>>>>>>> cab07a8b
	 }

	muteLocalMic() 
	{
		if(this.tmpConstraints.audio != "never"){
			if (this.remotePeerConnection != null) {
				var track = this.localStream.getAudioTracks()[0];
				track.enabled = false;
			}
			else {
				this.callbackError("NoActiveConnection");
			}
		}
		else{
			console.warn("Audio set to never use");
		}
	}

	/**
	 * if there is audio it calls callbackError with "AudioAlreadyActive" parameter
	 */
	unmuteLocalMic(streamId) 
	{
		if(this.tmpConstraints.audio != "never"){
			this.mediaConstraints.audio = true;
			if (this.remotePeerConnection != null) {
				//If we started the call with constraints.audio = false , we need to get the audio track
				//Because dummy track is given. constraints.audio = never makes audio completely disabled
			   if(this.dummyAudioInitialized){
				   this.navigatorUserMedia({audio:true}, stream =>{
					   let choosenId;
						if(streamId != null && typeof streamId != "undefined"){
						   choosenId = streamId;
						}
						else{
						   choosenId = this.publishStreamId;
						}
						var track = this.localStream.getAudioTracks()[0];
						track.enabled = true;
						this.updateAudioTrack(stream, choosenId);
					}, false);
				   this.dummyAudioInitialized = false;
			   }
			   else{
				   var track = this.localStream.getAudioTracks()[0];
					track.enabled = true;
			   }
				
			}
			else {
				this.callbackError("NoActiveConnection");
			}
		 }
		 else{
			console.warn("Audio set to never use");
		 }
	}

	takeConfiguration(idOfStream, configuration, typeOfConfiguration)
	{
		var streamId = idOfStream
		var type = typeOfConfiguration;
		var conf = configuration;
		var isTypeOffer = (type == "offer");

		var dataChannelMode = "publish";
		if(isTypeOffer) {
			dataChannelMode = "play";
		}

		this.initPeerConnection(streamId, dataChannelMode);

		this.remotePeerConnection[streamId].setRemoteDescription(new RTCSessionDescription({
			sdp : conf,
			type : type
		})).then(response =>  {

			if (this.debug) {
				console.debug("set remote description is succesfull with response: " + response + " for stream : "
						+ streamId + " and type: " + type);
				console.debug(conf);
			}

			this.remoteDescriptionSet[streamId] = true;
			var length = this.iceCandidateList[streamId].length;
			console.debug("Ice candidate list size to be added: " + length);
			for (var i = 0; i < length; i++) {
				this.addIceCandidate(streamId, this.iceCandidateList[streamId][i]);
			}
			this.iceCandidateList[streamId] = [];

			if (isTypeOffer) {
				//SDP constraints may be different in play mode
				console.log("try to create answer for stream id: " + streamId);

				this.remotePeerConnection[streamId].createAnswer(this.sdp_constraints)
				.then(configuration =>
						{
					console.log("created answer for stream id: " + streamId);
					//support for stereo
          			configuration.sdp = configuration.sdp.replace("useinbandfec=1", "useinbandfec=1; stereo=1");
					this.gotDescription(configuration, streamId);
						})
						.catch((error) =>
								{
							console.error("create answer error :" + error);
								});
			}

		}).catch((error) => {
			if (this.debug) {
				console.error("set remote description is failed with error: " + error);
			}
			if(error.toString().indexOf("InvalidAccessError") > -1 || error.toString().indexOf("setRemoteDescription")  > -1){
				/**
				 * This error generally occurs in codec incompatibility.
				 * AMS for a now supports H.264 codec. This error happens when some browsers try to open it from VP8.
				 */
				this.callbackError("notSetRemoteDescription");
			}
		});

	}

	takeCandidate(idOfTheStream, tmpLabel, tmpCandidate) 
	{
		var streamId = idOfTheStream;
		var label = tmpLabel;
		var candidateSdp = tmpCandidate;

		var candidate = new RTCIceCandidate({
			sdpMLineIndex : label,
			candidate : candidateSdp
		});

		var dataChannelMode = "peer";
		this.initPeerConnection(streamId, dataChannelMode);

		if (this.remoteDescriptionSet[streamId] == true) {
			this.addIceCandidate(streamId, candidate);
		}
		else {
			console.debug("Ice candidate is added to list because remote description is not set yet");
			this.iceCandidateList[streamId].push(candidate);
		}
	};

	addIceCandidate(streamId, candidate) 
	{	
		var protocolSupported = false;
		if (candidate.candidate == "") {
			//candidate can be received and its value can be "".
			//don't compare the protocols
			protocolSupported = true;
		}
		else if (typeof candidate.protocol == "undefined") {
			this.candidateTypes.forEach(element => {
				if (candidate.candidate.toLowerCase().includes(element)) {
					protocolSupported = true;
				}
			});
		}
		else {
			protocolSupported = this.candidateTypes.includes(candidate.protocol.toLowerCase());
		}	
		
		if (protocolSupported)
		{

			this.remotePeerConnection[streamId].addIceCandidate(candidate)
			.then(response => {
				if (this.debug) {
					console.log("Candidate is added for stream " + streamId);
				}
			})
			.catch((error) => {
				console.error("ice candiate cannot be added for stream id: " + streamId + " error is: " + error  );
				console.error(candidate);
			});
		}
		else {
			if (this.debug) {
				console.log("Candidate's protocol("+candidate.protocol+") is not supported." +
						"Candidate: " + candidate.candidate +" Supported protocols:" + this.candidateTypes);
			}
		}
	};

	startPublishing(idOfStream) 
	{
		var streamId = idOfStream;

		this.initPeerConnection(streamId, "publish");

		this.remotePeerConnection[streamId].createOffer(this.sdp_constraints)
		.then(configuration => {
			this.gotDescription(configuration, streamId);
		})
		.catch((error) => {
			console.error("create offer error for stream id: " + streamId + " error: " + error);
		});
	};

	/**
	 * If we have multiple video tracks in coming versions, this method may cause some issues
	 */
	getVideoSender(streamId) 
	{
		var videoSender = null;
		if ((adapter.browserDetails.browser === 'chrome' ||
				(adapter.browserDetails.browser === 'firefox' ||
					adapter.browserDetails.browser === 'safari' &&
						adapter.browserDetails.version >= 64)) &&
						'RTCRtpSender' in window &&
						'setParameters' in window.RTCRtpSender.prototype)
		{
			if (this.remotePeerConnection[streamId] != null) {
				const senders = this.remotePeerConnection[streamId].getSenders();

				for (let i = 0; i < senders.length; i++) {
					if (senders[i].track != null && senders[i].track.kind == "video") {
						videoSender = senders[i];
						break;
					}
				}
			}

		}
		return videoSender;
	}

	/**
	 * bandwidth is in kbps
	 */
	changeBandwidth(bandwidth, streamId) 
	{
		var errorDefinition = "";

		var videoSender = this.getVideoSender(streamId);

		if (videoSender != null) {
			const parameters = videoSender.getParameters();

			if (!parameters.encodings) {
				parameters.encodings = [{}];
			}

			if (bandwidth === 'unlimited') {
				delete parameters.encodings[0].maxBitrate;
			}
			else {
				parameters.encodings[0].maxBitrate = bandwidth * 1000;
			}

			return videoSender.setParameters(parameters)
		}
		else {
			errorDefinition = "Video sender not found to change bandwidth. Streaming may not be active";
		}

		return Promise.reject(errorDefinition);
	};

	getStats(streamId)
	{
		console.log("peerstatsgetstats = " + this.remotePeerConnectionStats[streamId]);

		this.remotePeerConnection[streamId].getStats(null).then(stats =>
		{
			var bytesReceived = -1;
			var videoPacketsLost = -1;
			var audioPacketsLost = -1;
			var fractionLost = -1;
			var currentTime = -1;
			var bytesSent = -1;
			var audioLevel = -1;
			var qlr = "";
			var framesEncoded = -1;
			var width = -1;
			var height = -1;
			var fps = -1;
			var frameWidth = -1;
			var frameHeight = -1;
			var videoRoundTripTime = -1;
			var videoJitter = -1;

			var audioRoundTripTime = -1;
			var audioJitter = -1;
			
			var framesDecoded = -1;
			var framesDropped = -1;
			var framesReceived = -1;
			
			var audioJitterAverageDelay = -1;
	        var videoJitterAverageDelay = -1;


			stats.forEach(value => {

				//console.log(value);

				if (value.type == "inbound-rtp" && typeof value.kind != "undefined")
				{
					bytesReceived += value.bytesReceived;
					if (value.kind == "audio") {
						audioPacketsLost = value.packetsLost;
					}
					else if (value.kind == "video") {
						videoPacketsLost = value.packetsLost;
					}

					fractionLost += value.fractionLost;
					currentTime = value.timestamp;
					
					
				}
				else if (value.type == "outbound-rtp")
				{//TODO: SPLIT AUDIO AND VIDEO BITRATES
					bytesSent += value.bytesSent
					currentTime = value.timestamp
					qlr = value.qualityLimitationReason;
					if(value.framesEncoded != null) { //audio tracks are undefined here
						framesEncoded += value.framesEncoded;
					}
				}
				else if (value.type == "track" && typeof value.kind != "undefined" && value.kind == "audio") {
					if (typeof value.audioLevel != "undefined") {
						audioLevel = value.audioLevel;
					}
					
					if (typeof value.jitterBufferDelay != "undefined" && typeof value.jitterBufferEmittedCount != "undefined") {
						audioJitterAverageDelay = value.jitterBufferDelay/value.jitterBufferEmittedCount;
					}
				}
				else if (value.type == "track" && typeof value.kind != "undefined" && value.kind == "video") 
				{
					if (typeof value.frameWidth != "undefined") {
						frameWidth = value.frameWidth;
					}
					if (typeof value.frameHeight != "undefined") {
						frameHeight = value.frameHeight;
					}
					
					if (typeof value.framesDecoded != "undefined") {
						framesDecoded = value.framesDecoded ;
					}
					
					if (typeof value.framesDropped != "undefined") {
						framesDropped = value.framesDropped;
					}
					
					if (typeof value.framesReceived != "undefined") {
						framesReceived = value.framesReceived;
					}
					
					if (typeof value.jitterBufferDelay != "undefined" && typeof value.jitterBufferEmittedCount != "undefined") {
						videoJitterAverageDelay = value.jitterBufferDelay/value.jitterBufferEmittedCount;
					}
				}
				else if (value.type == "remote-inbound-rtp" && typeof value.kind != "undefined") {

					if (typeof value.packetsLost != "undefined") {
						if (value.kind == "video") {
							//this is the packetsLost for publishing
							videoPacketsLost = value.packetsLost;
						}
						else if (value.kind == "audio") {
							//this is the packetsLost for publishing
							audioPacketsLost = value.packetsLost;
						}
					}

					if (typeof value.roundTripTime != "undefined") {
						if (value.kind == "video") {
							videoRoundTripTime = value.roundTripTime;
						}
						else if (value.kind == "audio") {
							audioRoundTripTime = value.roundTripTime;
						}
					}

					if (typeof value.jitter != "undefined") {
						if (value.kind == "video") {
							videoJitter = value.jitter;
						}
						else if (value.kind == "audio") {
							audioJitter = value.jitter;
						}
					}
				}
				else if (value.type == "media-source")
				{
					if(value.kind == "video") { //returns video source dimensions, not necessarily dimensions being encoded by browser
						width = value.width;
						height = value.height;
						fps = value.framesPerSecond;
					}
				}
			});

			this.remotePeerConnectionStats[streamId].totalBytesReceived = bytesReceived;
			this.remotePeerConnectionStats[streamId].videoPacketsLost = videoPacketsLost;
			this.remotePeerConnectionStats[streamId].audioPacketsLost = audioPacketsLost;
			this.remotePeerConnectionStats[streamId].fractionLost = fractionLost;
			this.remotePeerConnectionStats[streamId].currentTime = currentTime;
			this.remotePeerConnectionStats[streamId].totalBytesSent = bytesSent;
			this.remotePeerConnectionStats[streamId].audioLevel = audioLevel;
			this.remotePeerConnectionStats[streamId].qualityLimitationReason = qlr;
			this.remotePeerConnectionStats[streamId].totalFramesEncoded = framesEncoded;
			this.remotePeerConnectionStats[streamId].resWidth = width;
			this.remotePeerConnectionStats[streamId].resHeight = height;
			this.remotePeerConnectionStats[streamId].srcFps = fps;
			this.remotePeerConnectionStats[streamId].frameWidth = frameWidth;
			this.remotePeerConnectionStats[streamId].frameHeight = frameHeight;
			this.remotePeerConnectionStats[streamId].videoRoundTripTime = videoRoundTripTime;
			this.remotePeerConnectionStats[streamId].videoJitter = videoJitter;
			this.remotePeerConnectionStats[streamId].audioRoundTripTime = audioRoundTripTime;
			this.remotePeerConnectionStats[streamId].audioJitter = audioJitter;
			this.remotePeerConnectionStats[streamId].framesDecoded = framesDecoded;
			this.remotePeerConnectionStats[streamId].framesDropped = framesDropped;
			this.remotePeerConnectionStats[streamId].framesReceived = framesReceived;
			
			this.remotePeerConnectionStats[streamId].videoJitterAverageDelay = videoJitterAverageDelay;
			this.remotePeerConnectionStats[streamId].audioJitterAverageDelay = audioJitterAverageDelay;


			this.callback("updated_stats", this.remotePeerConnectionStats[streamId]);

		});
	}
	disableStats(streamId) 
	{
		if(this.remotePeerConnectionStats[streamId] != null || typeof this.remotePeerConnectionStats[streamId] != 'undefined'){
			clearInterval(this.remotePeerConnectionStats[streamId].timerId);
		}
	}

	enableStats(streamId) 
	{
		if (this.remotePeerConnectionStats[streamId] == null) {
			this.remotePeerConnectionStats[streamId] = new PeerStats(streamId);
			this.remotePeerConnectionStats[streamId].timerId = setInterval(() =>
			{
				this.getStats(streamId);

			}, 5000);
		}
	}

	/**
	 * After calling this function, create new WebRTCAdaptor instance, don't use the the same objectone
	 * Because all streams are closed on server side as well when websocket connection is closed.
	 */
	closeWebSocket() 
	{
		for (var key in this.remotePeerConnection) {
			this.remotePeerConnection[key].close();
		}
		//free the remote peer connection by initializing again
		this.remotePeerConnection = new Array();
		this.webSocketAdaptor.close();
	}

	checkWebSocketConnection()
	{
		if (this.webSocketAdaptor == null || (this.webSocketAdaptor.isConnected() == false && this.webSocketAdaptor.isConnecting() == false)) {

			this.webSocketAdaptor = new WebSocketAdaptor({websocket_url : this.websocket_url, webrtcadaptor : this, callback : this.callback, callbackError : this.callbackError, debug : this.debug});
		}		
	}

	peerMessage(streamId, definition, data) 
	{
		var jsCmd = {
				command : "peerMessageCommand",
				streamId : streamId,
				definition : definition,
				data: data,
		};

		this.webSocketAdaptor.send(JSON.stringify(jsCmd));
	}
	
	forceStreamQuality(streamId, resolution) 
	{
		var jsCmd = {
				command : "forceStreamQuality",
				streamId : streamId,
				streamHeight : resolution
		};
		this.webSocketAdaptor.send(JSON.stringify(jsCmd));
	}

	sendData(streamId, data) 
	{
		var CHUNK_SIZE = 16000;
		var dataChannel = this.remotePeerConnection[streamId].dataChannel;
        var length = data.length || data.size || data.byteLength;
		var sent = 0;

		if(typeof data === 'string' || data instanceof String){
			dataChannel.send(data);
		}
		else {
			var token = Math.floor(Math.random() * 999999);
			let header = new Int32Array(2);
			header[0] = token;
			header[1] = length;

			dataChannel.send(header);

			var sent = 0;
			while(sent < length) {
				var size = Math.min(length-sent, CHUNK_SIZE);
				var buffer = new Uint8Array(size+4);
				var tokenArray = new Int32Array(1);
				tokenArray[0] = token;
				buffer.set(new Uint8Array(tokenArray.buffer, 0, 4), 0);

				var chunk = data.slice(sent, sent+size);
				buffer.set(new Uint8Array(chunk), 4);
				sent += size;

				dataChannel.send(buffer);
			}
		}
	}
}<|MERGE_RESOLUTION|>--- conflicted
+++ resolved
@@ -1401,7 +1401,6 @@
 
 	 turnOnLocalCamera(streamId) 
 	 {
-<<<<<<< HEAD
 		if(this.tmpConstraints.video != "never"){
 			this.mediaConstraints.video = true;
 			if(this.blackFrameTimer != null){
@@ -1433,33 +1432,6 @@
 		else{
 			console.warn("Video set to never use")
 		}
-=======
-		if(this.blackFrameTimer != null){
-			clearInterval(this.blackFrameTimer);
-			this.blackFrameTimer = null;
-		}
-		 if(this.localStream == null){
-			 this.navigatorUserMedia(this.mediaConstraints, stream =>{
-				 this.gotStream(stream);
-			 }, false);
-		 }
-		 //This method will get the camera track and replace it with dummy track
-		 else if (this.remotePeerConnection != null) {
-			 this.navigatorUserMedia(this.mediaConstraints, stream =>{
-				let choosenId;
-			 	if(streamId != null || typeof streamId != "undefined"){
-					choosenId = streamId;
-				 }
-				 else{
-					choosenId = this.publishStreamId;
-				 }
-				 this.updateVideoTrack(stream, choosenId, this.mediaConstraints, null, true);
-			 }, false);
-		 }
-		 else {
-			 this.callbackError("NoActiveConnection");
-		 }
->>>>>>> cab07a8b
 	 }
 
 	muteLocalMic() 
