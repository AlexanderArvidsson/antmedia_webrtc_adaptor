--- conflicted
+++ resolved
@@ -92,7 +92,7 @@
 	
 	thiz.isPlayMode = false;
 	thiz.debug = false;
-<<<<<<< HEAD
+
 	/**
 	 * Supported candidate types. Below types are for both sending and receiving candidates. 
 	 * It means if when client receives candidate from STUN server, it sends to the server if candidate's protocol
@@ -101,9 +101,9 @@
 	 */
 	thiz.candidateTypes = ["udp", "tcp"];
 
-=======
+
 	thiz.desktopStream = null;
->>>>>>> 8c2d8821
+
 	/**
 	 * The cam_location below is effective when camera and screen is send at the same time.
 	 * possible values are top and bottom. It's on right all the time
@@ -112,11 +112,7 @@
 
 	/**
 	 * The cam_margin below is effective when camera and screen is send at the same time.
-<<<<<<< HEAD
-     * This is the margin value in px from the edges 
-=======
 	 * This is the margin value in px from the edges 
->>>>>>> 8c2d8821
 	 */	
 	thiz.camera_margin = 15;	
 
