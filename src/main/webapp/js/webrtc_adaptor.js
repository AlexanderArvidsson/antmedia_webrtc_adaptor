--- conflicted
+++ resolved
@@ -83,14 +83,10 @@
 			this.publishMode="screen+camera";
 		}
 				
-<<<<<<< HEAD
-		if (!this.isPlayMode && !this.onlyDataChannel && typeof this.mediaConstraints != "undefined" && this.localStream == null)
-=======
 		//Check browser support for screen share function
 		this.checkBrowserScreenShareSupported();
 		
-		if (!this.isPlayMode && typeof this.mediaConstraints != "undefined" && this.localStream == null)
->>>>>>> 285499b7
+		if (!this.isPlayMode && !this.onlyDataChannel && typeof this.mediaConstraints != "undefined" && this.localStream == null)
 		{
 			this.checkWebRTCPermissions();
 
