--- conflicted
+++ resolved
@@ -20,17 +20,11 @@
 		this.audioTrackSender = null;
 		this.playStreamId = new Array();
 		this.currentVolume = null;
-<<<<<<< HEAD
-
-=======
 		this.originalAudioTrackGainNode = null;
 		this.videoTrack = null;
 		this.audioTrack = null;
-		this.smallVideoTrack = null;
-		
-		
+		this.smallVideoTrack = null;		
 		this.audioContext = null;
->>>>>>> da17a32c
 	    this.soundOriginGainNode = null;
 		this.secondStreamGainNode = null;
 		this.localStream = null;
@@ -43,7 +37,6 @@
 		this.debug = false;
 		this.viewerInfo = "";
 		this.onlyDataChannel = false;
-		this.audioContext = null;
 
 		this.publishMode="camera"; //screen, screen+camera
 
