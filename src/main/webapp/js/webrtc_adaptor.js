/**
 *
 * @returns
 */

import {PeerStats} from "./peer_stats.js"
import {WebSocketAdaptor} from "./websocket_adaptor.js"

export class WebRTCAdaptor
{
	constructor(initialValues){
		this.peerconnection_config = null;
		this.sdp_constraints = null;
		this.remotePeerConnection = new Array();
		this.remotePeerConnectionStats = new Array();
		this.remoteDescriptionSet = new Array();
		this.iceCandidateList = new Array();
		this.roomName = null;
		this.videoTrackSender = null;
		this.audioTrackSender = null;
		this.playStreamId = new Array();
<<<<<<< HEAD
		this.micGainNode = null;
		this.desktopGainNode = null;
		this.currentVolume = null;
=======
		this.secondStreamGainNode = null;
>>>>>>> e4f1b004
		this.localStream = null;
		this.bandwidth = 900; //default bandwidth kbps
		this.isMultiPeer = false; //used for multiple peer client
		this.multiPeerStreamId = null;   //used for multiple peer client
		this.isWebSocketTriggered = false;
		this.webSocketAdaptor = null;
		this.isPlayMode = false;
		this.debug = false;

		this.publishMode="camera"; //screen, screen+camera

		/**
		 * Supported candidate types. Below types are for both sending and receiving candidates.
		 * It means if when client receives candidate from STUN server, it sends to the server if candidate's protocol
		 * is in the list. Likely, when client receives remote candidate from server, it adds as ice candidate
		 * if candidate protocol is in the list below.
		 */
		this.candidateTypes = ["udp", "tcp"];


		this.desktopStream = null;

		/**
		 * The cam_location below is effective when camera and screen is send at the same time.
		 * possible values are top and bottom. It's on right all the time
		 */
		this.camera_location = "top"

		/**
		 * The cam_margin below is effective when camera and screen is send at the same time.
		 * This is the margin value in px from the edges
		 */
		this.camera_margin = 15;

		/**
		 * this camera_percent is how large the camera view appear on the screen. It's %15 by default.
		 */
		this.camera_percent = 15;

		for(var key in initialValues) {
			if(initialValues.hasOwnProperty(key)) {
				this[key] = initialValues[key];
			}
		}

		this.localVideo = document.getElementById(this.localVideoId);
		this.remoteVideo = document.getElementById(this.remoteVideoId);

		// It should be compatible with previous version
		if(this.mediaConstraints.video == "camera") {
			this.publishMode="camera";
		}
		else if(this.mediaConstraints.video == "screen") {
			this.publishMode="screen";
		}
		else if(this.mediaConstraints.video == "screen+camera") {
			this.publishMode="screen+camera";
		}

		if (!("WebSocket" in window)) {
			console.log("WebSocket not supported.");
			this.callbackError("WebSocketNotSupported");
			return;
		}

		if (typeof navigator.mediaDevices == "undefined" && this.isPlayMode == false) {
			console.log("Cannot open camera and mic because of unsecure context. Please Install SSL(https)");
			this.callbackError("UnsecureContext");
			return;
		}		

		if (!this.isPlayMode && typeof this.mediaConstraints != "undefined" && this.localStream == null)
		{
			//Check browser support for screen share function
			this.checkBrowserScreenShareSupported();

			// Get devices only in publish mode.
			this.getDevices();
			this.trackDeviceChange();

			if (typeof this.mediaConstraints.video != "undefined" && this.mediaConstraints.video != false)
			{
				this.openStream(this.mediaConstraints, this.mode);	
			}
			else {
				// get only audio
				var media_audio_constraint = { audio: this.mediaConstraints.audio };
				this.navigatorUserMedia(media_audio_constraint , stream => {
					this.gotStream(stream);
				}, true)
			}
		}
		else {
			//just playing, it does not open any stream
			if (this.webSocketAdaptor == null || this.webSocketAdaptor.isConnected() == false) {
				this.webSocketAdaptor = new WebSocketAdaptor({websocket_url : this.websocket_url, webrtcadaptor : this, callback : this.callback, callbackError : this.callbackError});
			}
		}
	}
	setDesktopwithCameraSource(stream, streamId, audioStream, onEndedCallback) 
	{
		this.desktopStream = stream;
		this.navigatorUserMedia({video: true, audio: false},cameraStream => {

			//create a canvas element
			var canvas = document.createElement("canvas");
			var canvasContext = canvas.getContext("2d");

			//create video element for screen
			//var screenVideo = document.getElementById('sourceVideo');
			var screenVideo = document.createElement('video');

			screenVideo.srcObject = stream;
			screenVideo.play();
			//create video element for camera
			var cameraVideo = document.createElement('video');

			cameraVideo.srcObject = cameraStream;
			cameraVideo.play();
			var canvasStream = canvas.captureStream(15);

			if(this.localStream == null){
				this.gotStream(canvasStream);
			}
			else{
				this.updateVideoTrack(canvasStream,streamId,this.mediaConstraints,onended,null);
			}
			if (onEndedCallback != null) {
				stream.getVideoTracks()[0].onended = function(event) {
					onEndedCallback(event);
				}
			}

			//update the canvas
			setInterval(() => {
				//draw screen to canvas
				canvas.width = screenVideo.videoWidth;
				canvas.height = screenVideo.videoHeight;
				canvasContext.drawImage(screenVideo, 0, 0, canvas.width, canvas.height);

				var cameraWidth = screenVideo.videoWidth * (this.camera_percent/100);
				var cameraHeight = (cameraVideo.videoHeight/cameraVideo.videoWidth)*cameraWidth

				var positionX = (canvas.width - cameraWidth) - this.camera_margin;
				var positionY;

				if (this.camera_location == "top") {
					positionY = this.camera_margin;
				}
				else { //if not top, make it bottom
					//draw camera on right bottom corner
					positionY = (canvas.height - cameraHeight) - this.camera_margin;
				}
				canvasContext.drawImage(cameraVideo, positionX, positionY, cameraWidth, cameraHeight);
			}, 66);
		}, true)
	}
	trackDeviceChange(){
		navigator.mediaDevices.ondevicechange = () => {
			this.getDevices();
		}
	}
	getDevices(){
		navigator.mediaDevices.enumerateDevices().then(devices => {
			let deviceArray = new Array();
			let checkAudio = false
			devices.forEach(device => {	
				if (device.kind == "audioinput" || device.kind == "videoinput") {
					deviceArray.push(device);
					if(device.kind=="audioinput"){
						checkAudio = true;
					}
				}
			});
			this.callback("available_devices", deviceArray);
			if(checkAudio == false && this.localStream == null){
				console.log("Audio input not found")
				console.log("Retrying to get user media without audio")
				this.openStream({video : true, audio : false}, this.mode)
			}
		}).catch(err => {
			console.error("Cannot get devices -> error name: " + err.name + ": " + err.message);
		});
	}

	prepareStreamTracks(mediaConstraints,audioConstraint,stream,streamId) 
	{
		//this trick, getting audio and video separately, make us add or remove tracks on the fly
		var audioTrack = stream.getAudioTracks()
		if (audioTrack.length > 0 && this.publishMode == "camera") {
			audioTrack[0].stop();
			stream.removeTrack(audioTrack[0]);
		}
		//now get only audio to add this stream
		if (audioConstraint != "undefined" && audioConstraint != false) {
			var media_audio_constraint = { audio: audioConstraint};
			this.navigatorUserMedia(media_audio_constraint, audioStream => {

				audioStream = this.setGainNodeStream(audioStream);

				//add callback if desktop is sharing
				var onended = event => {
					this.callback("screen_share_stopped");
					this.setVideoCameraSource(streamId, mediaConstraints, null, true);
				}

				if(this.publishMode == "screen"){
					this.updateVideoTrack(stream,streamId,mediaConstraints,onended,true);
					if(audioTrack.length > 0 ){
						var mixedStream = this.mixAudioStreams(stream, audioStream, streamId);
						this.updateAudioTrack(mixedStream,streamId,null);
					}
					else{
						this.updateAudioTrack(audioStream,streamId,null);
					}
				}
				else if(this.publishMode == "screen+camera" ){
					if(audioTrack.length > 0 ){
						var mixedStream = this.mixAudioStreams(stream, audioStream, streamId);
						this.updateAudioTrack(mixedStream,streamId,null);
						this.setDesktopwithCameraSource(stream,streamId, mixedStream,onended);
					}
					else{
						this.updateAudioTrack(audioStream,streamId,null);
						this.setDesktopwithCameraSource(stream,streamId,audioStream,onended);
					}
				}
				else{
					if(audioConstraint != false && audioConstraint != undefined){
						stream.addTrack(audioStream.getAudioTracks()[0]);
					}
					this.gotStream(stream);
				}
			}, true)
		}
		else {
			if(typeof audioStream != "undefined" && audioStream.getAudioTracks()[0] != null){
				stream.addTrack(audioStream.getAudioTracks()[0]);
			}
			this.gotStream(stream);
		}
	}

	navigatorUserMedia(mediaConstraints, func ,catch_error)
	{
		if( catch_error == true){
		navigator.mediaDevices.getUserMedia(mediaConstraints).then(func).catch(error => {
			if (error.name == "NotFoundError"){
				this.getDevices()
			}else{
				this.callbackError(error.name, error.message);
			}
			});
		}else {
			navigator.mediaDevices.getUserMedia(mediaConstraints).then(func)
		}
	}

	/**
	 * Get user media
	 */
	getUserMedia(mediaConstraints, audioConstraint, streamId) 
	{
		// Check Media Constraint video value screen or screen + camera
		if(this.publishMode == "screen+camera" || this.publishMode == "screen"){
			navigator.mediaDevices.getDisplayMedia(mediaConstraints)
			.then(stream =>{
				this.prepareStreamTracks(mediaConstraints,audioConstraint,stream, streamId);

			})
			.catch(error => {
				if (error.name === "NotAllowedError") {
					console.debug("Permission denied error");
					this.callbackError("ScreenSharePermissionDenied");

					// Redirect Default Stream Camera
					if(this.localStream == null){

						var mediaConstraints = {
							video : true,
							audio : true
						};

						this.openStream(mediaConstraints);
					}
					else{
						this.switchVideoCameraCapture(streamId);
					}

				}
			});
		}
		// If mediaConstraints only user camera
		else {
			this.navigatorUserMedia(mediaConstraints, (stream =>{
				this.prepareStreamTracks(mediaConstraints,audioConstraint,stream, streamId);
			}),true);
		}
	}

	/**
	 * Open media stream, it may be screen, camera or audio
	 */
	openStream(mediaConstraints)
	{
		this.mediaConstraints = mediaConstraints;
		var audioConstraint = false;
		if (typeof mediaConstraints.audio != "undefined" && mediaConstraints.audio != false) {
			audioConstraint = mediaConstraints.audio;
		}

		if (typeof mediaConstraints.video != "undefined") {
			this.getUserMedia(mediaConstraints, audioConstraint);
		}
		else {
			console.error("MediaConstraint video is not defined");
			this.callbackError("media_constraint_video_not_defined");
		}
	}

	/**
	 * Closes stream, if you want to stop peer connection, call stop(streamId)
	 */
	closeStream() 
	{
		this.localStream.getVideoTracks().forEach(function(track) {
			track.onended = null;
			track.stop();
		});

		this.localStream.getAudioTracks().forEach(function(track) {
			track.onended = null;
			track.stop();
		});
	}

	/**
	 * Checks browser supports screen share feature
	 * if exist it calls callback with "browser_screen_share_supported"
	 */

	checkBrowserScreenShareSupported() 
	{
		if ((typeof navigator.mediaDevices != "undefined"  && navigator.mediaDevices.getDisplayMedia) || navigator.getDisplayMedia ) {
			this.callback("browser_screen_share_supported");
		}
	};

	enableSecondStreamInMixedAudio(enable) 
	{
		
		if (this.secondStreamGainNode != null) {
			if (enable) {
				this.secondStreamGainNode.gain.value = 1;
			}
			else {
				this.secondStreamGainNode.gain.value = 0;
			}
		}
	}

	publish(streamId, token, subscriberId, subscriberCode) 
	{
		//If it started with playOnly mode and wants to publish now
		if(this.localStream == null){
			this.navigatorUserMedia(this.mediaConstraints, (stream => {
				this.gotStream(stream);
				var jsCmd = {
					command : "publish",
					streamId : streamId,
					token : token,
					subscriberId: typeof subscriberId !== undefined ? subscriberId : "" ,
					subscriberCode: typeof subscriberCode !== undefined ? subscriberCode : "",
					video: this.localStream.getVideoTracks().length > 0 ? true : false,
							audio: this.localStream.getAudioTracks().length > 0 ? true : false,
				};
				this.webSocketAdaptor.send(JSON.stringify(jsCmd));
			}), false);
		}else{
			var jsCmd = {
					command : "publish",
					streamId : streamId,
					token : token,
					subscriberId: typeof subscriberId !== undefined ? subscriberId : "" ,
					subscriberCode: typeof subscriberCode !== undefined ? subscriberCode : "",
					video: this.localStream.getVideoTracks().length > 0 ? true : false,
							audio: this.localStream.getAudioTracks().length > 0 ? true : false,
			};
		}
		this.webSocketAdaptor.send(JSON.stringify(jsCmd));
	}

	joinRoom(roomName, streamId) 
	{
		this.roomName = roomName;

		var jsCmd = {
				command : "joinRoom",
				room: roomName,
				streamId: streamId,
		}
		this.webSocketAdaptor.send(JSON.stringify(jsCmd));
	}
	
	play(streamId, token, roomId, enableTracks, subscriberId, subscriberCode) 
	{
		this.playStreamId.push(streamId);
		var jsCmd =
		{
				command : "play",
				streamId : streamId,
				token : token,
				room : roomId,
				trackList : enableTracks,
				subscriberId: typeof subscriberId !== undefined ? subscriberId : "" ,
				subscriberCode: typeof subscriberCode !== undefined ? subscriberCode : "",
		}

		this.webSocketAdaptor.send(JSON.stringify(jsCmd));
	}

	stop(streamId) 
	{
		this.closePeerConnection(streamId);

		var jsCmd = {
				command : "stop",
				streamId: streamId,
		};

		this.webSocketAdaptor.send(JSON.stringify(jsCmd));
	}

	join(streamId) 
	{
		var jsCmd = {
				command : "join",
				streamId : streamId,
				multiPeer : this.isMultiPeer && this.multiPeerStreamId == null,
				mode : this.isPlayMode ? "play" : "both",
		};

		this.webSocketAdaptor.send(JSON.stringify(jsCmd));
	}

	leaveFromRoom(roomName) 
	{
		this.roomName = roomName;
		var jsCmd = {
				command : "leaveFromRoom",
				room: roomName,
		};
		console.log ("leave request is sent for "+ roomName);

		this.webSocketAdaptor.send(JSON.stringify(jsCmd));
	}

	leave(streamId) 
	{
		var jsCmd = {
				command : "leave",
				streamId: this.isMultiPeer && this.multiPeerStreamId != null ? this.multiPeerStreamId : streamId,
		};

		this.webSocketAdaptor.send(JSON.stringify(jsCmd));
		this.closePeerConnection(streamId);
		this.multiPeerStreamId = null;
	}

	getStreamInfo(streamId) 
	{
		var jsCmd = {
				command : "getStreamInfo",
				streamId: streamId,
		};
		this.webSocketAdaptor.send(JSON.stringify(jsCmd));
	}
	
	getRoomInfo(roomName,streamId) 
	{
		var jsCmd = {
				command : "getRoomInfo",
				streamId : streamId,
				room: roomName,
		};
		this.webSocketAdaptor.send(JSON.stringify(jsCmd));
	}

	enableTrack(mainTrackId, trackId, enabled) 
	{
		var jsCmd = {
				command : "enableTrack",
				streamId : mainTrackId,
				trackId : trackId,
				enabled : enabled,
		};
		this.webSocketAdaptor.send(JSON.stringify(jsCmd));
	}

	getTracks(streamId, token) 
	{
		this.playStreamId.push(streamId);
		var jsCmd =
		{
				command : "getTrackList",
				streamId : streamId,
				token : token,
		}

		this.webSocketAdaptor.send(JSON.stringify(jsCmd));
	}

	gotStream(stream)
	{
		stream = this.setGainNodeStream(stream);

		this.localStream = stream;
		this.localVideo.srcObject = stream;
		
		if (this.webSocketAdaptor == null || this.webSocketAdaptor.isConnected() == false) {
			this.webSocketAdaptor = new WebSocketAdaptor({websocket_url : this.websocket_url, webrtcadaptor : this, callback : this.callback, callbackError : this.callbackError})
		}
		this.getDevices();
	}
	
	switchDesktopCapture(streamId){
		this.publishMode = "screen";

		var audioConstraint = false;
		if (typeof this.mediaConstraints.audio != "undefined" && this.mediaConstraints.audio != false) {
			audioConstraint = this.mediaConstraints.audio;
		}

		this.getUserMedia(this.mediaConstraints, audioConstraint, streamId);
	}
	/*
	* This method mixed the first stream audio to the second stream audio and 
	* returns mixed stream. 
	* stream: Initiali stream that contain video and audio
	* 
	*/
	mixAudioStreams(stream, secondStream,streamId)
	{
		//console.debug("audio stream track count: " + audioStream.getAudioTracks().length);
		var composedStream = new MediaStream();
		//added the video stream from the screen
		stream.getVideoTracks().forEach(function(videoTrack) {
			composedStream.addTrack(videoTrack);
		});

		var audioContext = new AudioContext();
		var audioDestionation = audioContext.createMediaStreamDestination();

		if (stream.getAudioTracks().length > 0) {
			var soundOriginGainNode = audioContext.createGain();

			//Adjust the gain for screen sound
			soundOriginGainNode.gain.value = 1;
			var audioSource = audioContext.createMediaStreamSource(stream);

			audioSource.connect(soundOriginGainNode).connect(audioDestionation);
		}
		else {
			console.debug("Origin stream does not have audio track")
		}

		if (secondStream.getAudioTracks().length > 0) {
			this.secondStreamGainNode = audioContext.createGain();
			
			//Adjust the gain for second sound
			this.secondStreamGainNode.gain.value = 1;

			var audioSource2 = audioContext.createMediaStreamSource(secondStream);
			audioSource2.connect(this.secondStreamGainNode).connect(audioDestionation);
		}
		else {
			console.debug("Second stream does not have audio track")
		}

		audioDestionation.stream.getAudioTracks().forEach(function(track) {
			composedStream.addTrack(track);
			console.log("audio destination add track");
		});

		return composedStream;
	}

	setGainNodeStream(stream){

		// Get the videoTracks from the stream.
  		const videoTracks = stream.getVideoTracks();

  		// Get the audioTracks from the stream.
  		const audioTracks = stream.getAudioTracks();

  		/**
   		* Create a new audio context and build a stream source,
   		* stream destination and a gain node. Pass the stream into 
   		* the mediaStreamSource so we can use it in the Web Audio API.
   		*/
  		let audioContext = new AudioContext();
  		let mediaStreamSource = audioContext.createMediaStreamSource(stream);
  		let mediaStreamDestination = audioContext.createMediaStreamDestination();
  		this.micGainNode = audioContext.createGain();

  		/**
   		* Connect the stream to the gainNode so that all audio
   		* passes through the gain and can be controlled by it.
   		* Then pass the stream from the gain to the mediaStreamDestination
   		* which can pass it back to the RTC client.
   		*/
  		mediaStreamSource.connect(this.micGainNode);
  		this.micGainNode.connect(mediaStreamDestination);

  		if(this.currentVolume == null){
  			this.micGainNode.gain.value = 1;
  		}
  		else{
  			this.micGainNode.gain.value = this.currentVolume;
  		}

  		/**
   		* The mediaStreamDestination.stream outputs a MediaStream object
   		* containing a single AudioMediaStreamTrack. Add the video track
   		* to the new stream to rejoin the video with the controlled audio.
   		*/
  		const controlledStream = mediaStreamDestination.stream;

  		for (const videoTrack of videoTracks) {
    		controlledStream.addTrack(videoTrack);
  		}
		for (const audioTrack of audioTracks) {
    		controlledStream.addTrack(audioTrack);
  		}

  		/**
   		* Use the stream that went through the gainNode. This
   		* is the same stream but with altered input volume levels.
   		*/
   		return controlledStream;
	}

	switchAudioInputSource(streamId, deviceId) 
	{
		//stop the track because in some android devices need to close the current camera stream
		var audioTrack = this.localStream.getAudioTracks()[0];
		if (audioTrack) {
			audioTrack.stop();
		}
		else {
		   console.warn("There is no audio track in local stream");
		}

		if (typeof deviceId != "undefined" ) {
			this.mediaConstraints.audio = { "deviceId": deviceId };
		}
		this.setAudioInputSource(streamId, this.mediaConstraints, null, true, deviceId);
	}

	switchVideoCameraCapture(streamId, deviceId) 
	{
		//stop the track because in some android devices need to close the current camera stream
		var videoTrack = this.localStream.getVideoTracks()[0];
		if (videoTrack) {
			videoTrack.stop();
		}
		else {
		   console.warn("There is no video track in local stream");
		}
		
		this.publishMode = "camera";

		if (typeof deviceId != "undefined" ) {
			this.mediaConstraints.video = { "deviceId": deviceId };
		}
		this.setVideoCameraSource(streamId, this.mediaConstraints, null, true, deviceId);
	}

	switchDesktopCaptureWithCamera(streamId) 
	{
		this.publishMode = "screen+camera";

		var audioConstraint = false;
		if (typeof this.mediaConstraints.audio != "undefined" && this.mediaConstraints.audio != false) {
			audioConstraint = this.mediaConstraints.audio;
		}
		this.getUserMedia(this.mediaConstraints, audioConstraint, streamId);
	}
	
	/**
	 * This method updates the local stream. It removes existant audio track from the local stream
	 * and add the audio track in `stream` parameter to the local stream
	 */
	updateLocalAudioStream(stream, onEndedCallback) 
	{
		var audioTrack = this.localStream.getAudioTracks()[0];
		var newAudioTrack = stream.getAudioTracks()[0];
		
		if (audioTrack != null) 
		{
			this.localStream.removeTrack(audioTrack);
			audioTrack.stop();
		}

		
		this.localStream.addTrack(newAudioTrack);
		
		
		if (this.localVideo != null) 
		{   //it can be null
			this.localVideo.srcObject = this.localStream;
		}
		if (onEndedCallback != null) {
			stream.getAudioTracks()[0].onended = function(event) {
				onEndedCallback(event);
			}
		}
	}
	
	/**
	 * This method updates the local stream. It removes existant video track from the local stream
	 * and add the video track in `stream` parameter to the local stream
	 */
	updateLocalVideoStream(stream, onEndedCallback, stopDesktop) 
	{
		if (stopDesktop && this.desktopStream != null) {
			this.desktopStream.getVideoTracks()[0].stop();
		}

		var videoTrack = this.localStream.getVideoTracks()[0];
		this.localStream.removeTrack(videoTrack);
		videoTrack.stop();
		this.localStream.addTrack(stream.getVideoTracks()[0]);
		this.localVideo.srcObject = this.localStream;

		if (onEndedCallback != null) {
			stream.getVideoTracks()[0].onended = function(event) {
				onEndedCallback(event);
			}
		}
	}
	
	/**
	 * This method sets Audio Input Source. 
	 * It calls updateAudioTrack function for the update local audio stream.
	 */
	setAudioInputSource(streamId, mediaConstraints, onEndedCallback) 
	{
		this.navigatorUserMedia(mediaConstraints,stream => {
			this.updateAudioTrack(stream, streamId, mediaConstraints, onEndedCallback);
		}, true);
	}
	
	/**
	 * This method sets Video Input Source. 
	 * It calls updateVideoTrack function for the update local video stream.
	 */
	setVideoCameraSource(streamId, mediaConstraints, onEndedCallback, stopDesktop) 
	{
		this.navigatorUserMedia(mediaConstraints, stream => {
			stream = this.setGainNodeStream(stream);
			this.updateVideoTrack(stream, streamId, mediaConstraints, onEndedCallback, stopDesktop);
			this.updateAudioTrack(stream, streamId, mediaConstraints, onEndedCallback);
		}, true);
	}
	
	updateAudioTrack (stream, streamId, onEndedCallback) 
	{
		if (this.remotePeerConnection[streamId] != null) {
			var audioTrackSender = this.remotePeerConnection[streamId].getSenders().find(function(s) {
				return s.track.kind == "audio";
			});

			if (audioTrackSender) {
				audioTrackSender.replaceTrack(stream.getAudioTracks()[0]).then(result => {
					this.updateLocalAudioStream(stream, onEndedCallback);
	
				}).catch(function(error) {
					console.log(error.name);
				});
			}
			else {
				console.error("AudioTrackSender is undefined or null");
			}
		}
		else {
			this.updateLocalAudioStream(stream, onEndedCallback);
		}
	}

	updateVideoTrack(stream, streamId, mediaConstraints, onEndedCallback, stopDesktop) 
	{
		if (this.remotePeerConnection[streamId] != null) {
			var videoTrackSender = this.remotePeerConnection[streamId].getSenders().find(function(s) {
				return s.track.kind == "video";
			});

			if (videoTrackSender) {
				videoTrackSender.replaceTrack(stream.getVideoTracks()[0]).then(result => {
					this.updateLocalVideoStream(stream, onEndedCallback, stopDesktop);
	
				}).catch(error => {
					console.log(error.name);
				});
			}
			else {
				console.error("VideoTrackSender is undefined or null");
			}
		}
		else {
			this.updateLocalVideoStream(stream, onEndedCallback, stopDesktop);
		}
	}

	onTrack(event, streamId)
	{
		console.log("onTrack");
		if (this.remoteVideo != null) {
			//this.remoteVideo.srcObject = event.streams[0];
			if (this.remoteVideo.srcObject !== event.streams[0]) {
				this.remoteVideo.srcObject = event.streams[0];
				console.log('Received remote stream');
			}
		}
		else {
			var dataObj = {
					stream: event.streams[0],
					track: event.track,
					streamId: streamId
			}
			this.callback("newStreamAvailable", dataObj);
		}

	}

	iceCandidateReceived(event, streamId)
	{
		if (event.candidate) {

			var protocolSupported = false;
			
			if (event.candidate.candidate == "") {
				//event candidate can be received and its value can be "".
				//don't compare the protocols
				protocolSupported = true;
			}
			else if (typeof event.candidate.protocol == "undefined") {
				this.candidateTypes.forEach(element => {
					if (event.candidate.candidate.toLowerCase().includes(element)) {
						protocolSupported = true;
					}
				});
			}
			else {
				protocolSupported = this.candidateTypes.includes(event.candidate.protocol.toLowerCase());
			}
			

			if (protocolSupported) {

				var jsCmd = {
						command : "takeCandidate",
						streamId : streamId,
						label : event.candidate.sdpMLineIndex,
						id : event.candidate.sdpMid,
						candidate : event.candidate.candidate
				};

				if (this.debug) {
					console.log("sending ice candiate for stream Id " + streamId );
					console.log(JSON.stringify(event.candidate));
				}
				this.webSocketAdaptor.send(JSON.stringify(jsCmd));
			}
			else {
				console.log("Candidate's protocol(full sdp: "+ event.candidate.candidate +") is not supported. Supported protocols: " + this.candidateTypes);
				if (event.candidate.candidate != "") { //
					this.callbackError("protocol_not_supported", "Support protocols: " + this.candidateTypes.toString() + " candidate: " + event.candidate.candidate);
				}
			}
		}
		else {
			console.log("No event.candidate in the iceCandidate event");
		}
	}

	initDataChannel(streamId, dataChannel) 
	{
		dataChannel.onerror = (error) => {
			console.log("Data Channel Error:", error );
			var obj = {
				streamId: streamId,
				error: error
			};
			console.log("channel status: ", dataChannel.readyState);
			if (dataChannel.readyState != "closed") {
				this.callbackError("data_channel_error", obj);
			}
		};

		dataChannel.onmessage = (event) => {
			var obj = {
				streamId: streamId,
				event: event,
			};
			this.callback("data_received", obj);
		};

		dataChannel.onopen = () => {
			this.remotePeerConnection[streamId].dataChannel = dataChannel;
			console.log("Data channel is opened");
			this.callback("data_channel_opened", streamId)
		};

		dataChannel.onclose = () => {
			console.log("Data channel is closed");
			this.callback("data_channel_closed", streamId);
		};
	}

	// data channel mode can be "publish" , "play" or "peer" based on this it is decided which way data channel is created
	initPeerConnection(streamId, dataChannelMode) 
	{
		if (this.remotePeerConnection[streamId] == null)
		{
			var closedStreamId = streamId;
			console.log("stream id in init peer connection: " + streamId + " close stream id: " + closedStreamId);
			this.remotePeerConnection[streamId] = new RTCPeerConnection(this.peerconnection_config);
			this.remoteDescriptionSet[streamId] = false;
			this.iceCandidateList[streamId] = new Array();
			if (!this.playStreamId.includes(streamId))
			{
				if(this.localStream != null) {
					this.remotePeerConnection[streamId].addStream(this.localStream);
				}
			}
			this.remotePeerConnection[streamId].onicecandidate = event => {
				this.iceCandidateReceived(event, closedStreamId);
			}
			this.remotePeerConnection[streamId].ontrack = event => {
				this.onTrack(event, closedStreamId);
			}

			if (dataChannelMode == "publish") {
				//open data channel if it's publish mode peer connection 
				const dataChannelOptions = {
						ordered: true,
				};
				if (this.remotePeerConnection[streamId].createDataChannel) {
					var dataChannel = this.remotePeerConnection[streamId].createDataChannel(streamId, dataChannelOptions);
					this.initDataChannel(streamId, dataChannel);
				}
				else {
				    console.warn("CreateDataChannel is not supported");
				}

			} else if(dataChannelMode == "play") {
				//in play mode, server opens the data channel 
				this.remotePeerConnection[streamId].ondatachannel = ev => {
					this.initDataChannel(streamId, ev.channel);
				};
			}
			else {
				//for peer mode do both for now
				const dataChannelOptions = {
						ordered: true,
				};

				if (this.remotePeerConnection[streamId].createDataChannel) 
				{
					var dataChannelPeer = this.remotePeerConnection[streamId].createDataChannel(streamId, dataChannelOptions);
					this.initDataChannel(streamId, dataChannelPeer);
	
					this.remotePeerConnection[streamId].ondatachannel = ev => {
						this.initDataChannel(streamId, ev.channel);
					};
				}
				else {
				    console.warn("CreateDataChannel is not supported");
				}
			}

			this.remotePeerConnection[streamId].oniceconnectionstatechange = event => {
				var obj = {state:this.remotePeerConnection[streamId].iceConnectionState, streamId:streamId};
				this.callback("ice_connection_state_changed",obj);

				if (!this.isPlayMode) {
					if (this.remotePeerConnection[streamId].iceConnectionState == "connected") {

						this.changeBandwidth(this.bandwidth, streamId).then(() => {
							console.log("Bandwidth is changed to " + this.bandwidth);
						})
						.catch(e => console.warn(e));
					}
				}
			}

		}
	}

	closePeerConnection(streamId) 
	{	
		if (this.remotePeerConnection[streamId] != null)
		{
			if (this.remotePeerConnection[streamId].dataChannel != null) {
				this.remotePeerConnection[streamId].dataChannel.close();
			}
			if (this.remotePeerConnection[streamId].signalingState != "closed") {
				this.remotePeerConnection[streamId].close();
				this.remotePeerConnection[streamId] = null;
				delete this.remotePeerConnection[streamId];
				var playStreamIndex = this.playStreamId.indexOf(streamId);
				if (playStreamIndex != -1)
				{
					this.playStreamId.splice(playStreamIndex, 1);
				}
			}
		}

		if (this.remotePeerConnectionStats[streamId] != null)
		{
			clearInterval(this.remotePeerConnectionStats[streamId].timerId);
			delete this.remotePeerConnectionStats[streamId];
		}			
	}

	signallingState(streamId) 
	{
		if (this.remotePeerConnection[streamId] != null) {
			return this.remotePeerConnection[streamId].signalingState;
		}
		return null;
	}

	iceConnectionState(streamId) 
	{
		if (this.remotePeerConnection[streamId] != null) {
			return this.remotePeerConnection[streamId].iceConnectionState;
		}
		return null;
	}

	gotDescription(configuration, streamId)
	{
		this.remotePeerConnection[streamId]
		.setLocalDescription(configuration)
		.then(responose =>  {
			console.debug("Set local description successfully for stream Id " + streamId);

			var jsCmd = {
					command : "takeConfiguration",
					streamId : streamId,
					type : configuration.type,
					sdp : configuration.sdp

			};

			if (this.debug) {
				console.debug("local sdp: ");
				console.debug(configuration.sdp);
			}

			this.webSocketAdaptor.send(JSON.stringify(jsCmd));

		}).catch((error) =>{
			console.error("Cannot set local description. Error is: " + error);
		});
	}


	turnOffLocalCamera() 
	{
		if (this.remotePeerConnection != null) {

			var track = this.localStream.getVideoTracks()[0];
			track.enabled = false;
		}
		else {
			this.callbackError("NoActiveConnection");
		}
	}

	turnOnLocalCamera() 
	{
		//If it started in playOnly mode and wants to turn on the camera
		if(this.localStream == null){
			this.navigatorUserMedia(this.mediaConstraints, stream =>{
				this.gotStream(stream);
			}, false);
		}
		else if (this.remotePeerConnection != null) {
			var track = this.localStream.getVideoTracks()[0];
			track.enabled = true;
		}
	}

	muteLocalMic() 
	{
		if (this.remotePeerConnection != null) {
			var track = this.localStream.getAudioTracks()[0];
			track.enabled = false;
		}
		else {
			this.callbackError("NoActiveConnection");
		}
	}

	/**
	 * if there is audio it calls callbackError with "AudioAlreadyActive" parameter
	 */
	unmuteLocalMic() 
	{
		if (this.remotePeerConnection != null) {
			var track = this.localStream.getAudioTracks()[0];
			track.enabled = true;
		}
		else {
			this.callbackError("NoActiveConnection");
		}
	}

	takeConfiguration(idOfStream, configuration, typeOfConfiguration)
	{
		var streamId = idOfStream
		var type = typeOfConfiguration;
		var conf = configuration;
		var isTypeOffer = (type == "offer");

		var dataChannelMode = "publish";
		if(isTypeOffer) {
			dataChannelMode = "play";
		}

		this.initPeerConnection(streamId, dataChannelMode);

		this.remotePeerConnection[streamId].setRemoteDescription(new RTCSessionDescription({
			sdp : conf,
			type : type
		})).then(response =>  {

			if (this.debug) {
				console.debug("set remote description is succesfull with response: " + response + " for stream : "
						+ streamId + " and type: " + type);
				console.debug(conf);
			}

			this.remoteDescriptionSet[streamId] = true;
			var length = this.iceCandidateList[streamId].length;
			console.debug("Ice candidate list size to be added: " + length);
			for (var i = 0; i < length; i++) {
				this.addIceCandidate(streamId, this.iceCandidateList[streamId][i]);
			}
			this.iceCandidateList[streamId] = [];

			if (isTypeOffer) {
				//SDP constraints may be different in play mode
				console.log("try to create answer for stream id: " + streamId);

				this.remotePeerConnection[streamId].createAnswer(this.sdp_constraints)
				.then(configuration =>
						{
					console.log("created answer for stream id: " + streamId);
					this.gotDescription(configuration, streamId);
						})
						.catch((error) =>
								{
							console.error("create answer error :" + error);
								});
			}

		}).catch((error) => {
			if (this.debug) {
				console.error("set remote description is failed with error: " + error);
			}
			if(error.toString().indexOf("InvalidAccessError") > -1 || error.toString().indexOf("setRemoteDescription")  > -1){
				/**
				 * This error generally occurs in codec incompatibility.
				 * AMS for a now supports H.264 codec. This error happens when some browsers try to open it from VP8.
				 */
				this.callbackError("notSetRemoteDescription");
			}
		});

	}

	takeCandidate(idOfTheStream, tmpLabel, tmpCandidate) 
	{
		var streamId = idOfTheStream;
		var label = tmpLabel;
		var candidateSdp = tmpCandidate;

		var candidate = new RTCIceCandidate({
			sdpMLineIndex : label,
			candidate : candidateSdp
		});

		var dataChannelMode = "peer";
		this.initPeerConnection(streamId, dataChannelMode);

		if (this.remoteDescriptionSet[streamId] == true) {
			this.addIceCandidate(streamId, candidate);
		}
		else {
			console.debug("Ice candidate is added to list because remote description is not set yet");
			this.iceCandidateList[streamId].push(candidate);
		}
	};

	addIceCandidate(streamId, candidate) 
	{	
		var protocolSupported = false;
		if (candidate.candidate == "") {
			//candidate can be received and its value can be "".
			//don't compare the protocols
			protocolSupported = true;
		}
		else if (typeof candidate.protocol == "undefined") {
			this.candidateTypes.forEach(element => {
				if (candidate.candidate.toLowerCase().includes(element)) {
					protocolSupported = true;
				}
			});
		}
		else {
			protocolSupported = this.candidateTypes.includes(candidate.protocol.toLowerCase());
		}	
		
		if (protocolSupported)
		{

			this.remotePeerConnection[streamId].addIceCandidate(candidate)
			.then(response => {
				if (this.debug) {
					console.log("Candidate is added for stream " + streamId);
				}
			})
			.catch((error) => {
				console.error("ice candiate cannot be added for stream id: " + streamId + " error is: " + error  );
				console.error(candidate);
			});
		}
		else {
			if (this.debug) {
				console.log("Candidate's protocol("+candidate.protocol+") is not supported." +
						"Candidate: " + candidate.candidate +" Supported protocols:" + this.candidateTypes);
			}
		}
	};

	startPublishing(idOfStream) 
	{
		var streamId = idOfStream;

		this.initPeerConnection(streamId, "publish");

		this.remotePeerConnection[streamId].createOffer(this.sdp_constraints)
		.then(configuration => {
			this.gotDescription(configuration, streamId);
		})
		.catch((error) => {
			console.error("create offer error for stream id: " + streamId + " error: " + error);
		});
	};

	/**
	 * If we have multiple video tracks in coming versions, this method may cause some issues
	 */
	getVideoSender(streamId) 
	{
		var videoSender = null;
		if ((adapter.browserDetails.browser === 'chrome' ||
				(adapter.browserDetails.browser === 'firefox' ||
					adapter.browserDetails.browser === 'safari' &&
						adapter.browserDetails.version >= 64)) &&
						'RTCRtpSender' in window &&
						'setParameters' in window.RTCRtpSender.prototype)
		{
			if (this.remotePeerConnection[streamId] != null) {
				const senders = this.remotePeerConnection[streamId].getSenders();

				for (let i = 0; i < senders.length; i++) {
					if (senders[i].track != null && senders[i].track.kind == "video") {
						videoSender = senders[i];
						break;
					}
				}
			}

		}
		return videoSender;
	}

	/**
	 * bandwidth is in kbps
	 */
	changeBandwidth(bandwidth, streamId) 
	{
		var errorDefinition = "";

		var videoSender = this.getVideoSender(streamId);

		if (videoSender != null) {
			const parameters = videoSender.getParameters();

			if (!parameters.encodings) {
				parameters.encodings = [{}];
			}

			if (bandwidth === 'unlimited') {
				delete parameters.encodings[0].maxBitrate;
			}
			else {
				parameters.encodings[0].maxBitrate = bandwidth * 1000;
			}

			return videoSender.setParameters(parameters)
		}
		else {
			errorDefinition = "Video sender not found to change bandwidth. Streaming may not be active";
		}

		return Promise.reject(errorDefinition);
	};

	getStats(streamId)
	{
		console.log("peerstatsgetstats = " + this.remotePeerConnectionStats[streamId]);

		this.remotePeerConnection[streamId].getStats(null).then(stats =>
		{
			var bytesReceived = -1;
			var videoPacketsLost = -1;
			var audioPacketsLost = -1;
			var fractionLost = -1;
			var currentTime = -1;
			var bytesSent = -1;
			var audioLevel = -1;
			var qlr = "";
			var framesEncoded = -1;
			var width = -1;
			var height = -1;
			var fps = -1;
			var frameWidth = -1;
			var frameHeight = -1;
			var videoRoundTripTime = -1;
			var videoJitter = -1;

			var audioRoundTripTime = -1;
			var audioJitter = -1;
			
			var framesDecoded = -1;
			var framesDropped = -1;
			var framesReceived = -1;
			
			var audioJitterAverageDelay = -1;
	        var videoJitterAverageDelay = -1;


			stats.forEach(value => {

				//console.log(value);

				if (value.type == "inbound-rtp" && typeof value.kind != "undefined")
				{
					bytesReceived += value.bytesReceived;
					if (value.kind == "audio") {
						audioPacketsLost = value.packetsLost;
					}
					else if (value.kind == "video") {
						videoPacketsLost = value.packetsLost;
					}

					fractionLost += value.fractionLost;
					currentTime = value.timestamp;
					
					
				}
				else if (value.type == "outbound-rtp")
				{//TODO: SPLIT AUDIO AND VIDEO BITRATES
					bytesSent += value.bytesSent
					currentTime = value.timestamp
					qlr = value.qualityLimitationReason;
					if(value.framesEncoded != null) { //audio tracks are undefined here
						framesEncoded += value.framesEncoded;
					}
				}
				else if (value.type == "track" && typeof value.kind != "undefined" && value.kind == "audio") {
					if (typeof value.audioLevel != "undefined") {
						audioLevel = value.audioLevel;
					}
					
					if (typeof value.jitterBufferDelay != "undefined" && typeof value.jitterBufferEmittedCount != "undefined") {
						audioJitterAverageDelay = value.jitterBufferDelay/value.jitterBufferEmittedCount;
					}
				}
				else if (value.type == "track" && typeof value.kind != "undefined" && value.kind == "video") 
				{
					if (typeof value.frameWidth != "undefined") {
						frameWidth = value.frameWidth;
					}
					if (typeof value.frameHeight != "undefined") {
						frameHeight = value.frameHeight;
					}
					
					if (typeof value.framesDecoded != "undefined") {
						framesDecoded = value.framesDecoded ;
					}
					
					if (typeof value.framesDropped != "undefined") {
						framesDropped = value.framesDropped;
					}
					
					if (typeof value.framesReceived != "undefined") {
						framesReceived = value.framesReceived;
					}
					
					if (typeof value.jitterBufferDelay != "undefined" && typeof value.jitterBufferEmittedCount != "undefined") {
						videoJitterAverageDelay = value.jitterBufferDelay/value.jitterBufferEmittedCount;
					}
				}
				else if (value.type == "remote-inbound-rtp" && typeof value.kind != "undefined") {

					if (typeof value.packetsLost != "undefined") {
						if (value.kind == "video") {
							//this is the packetsLost for publishing
							videoPacketsLost = value.packetsLost;
						}
						else if (value.kind == "audio") {
							//this is the packetsLost for publishing
							audioPacketsLost = value.packetsLost;
						}
					}

					if (typeof value.roundTripTime != "undefined") {
						if (value.kind == "video") {
							videoRoundTripTime = value.roundTripTime;
						}
						else if (value.kind == "audio") {
							audioRoundTripTime = value.roundTripTime;
						}
					}

					if (typeof value.jitter != "undefined") {
						if (value.kind == "video") {
							videoJitter = value.jitter;
						}
						else if (value.kind == "audio") {
							audioJitter = value.jitter;
						}
					}
				}
				else if (value.type == "media-source")
				{
					if(value.kind == "video") { //returns video source dimensions, not necessarily dimensions being encoded by browser
						width = value.width;
						height = value.height;
						fps = value.framesPerSecond;
					}
				}
			});

			this.remotePeerConnectionStats[streamId].totalBytesReceived = bytesReceived;
			this.remotePeerConnectionStats[streamId].videoPacketsLost = videoPacketsLost;
			this.remotePeerConnectionStats[streamId].audioPacketsLost = audioPacketsLost;
			this.remotePeerConnectionStats[streamId].fractionLost = fractionLost;
			this.remotePeerConnectionStats[streamId].currentTime = currentTime;
			this.remotePeerConnectionStats[streamId].totalBytesSent = bytesSent;
			this.remotePeerConnectionStats[streamId].audioLevel = audioLevel;
			this.remotePeerConnectionStats[streamId].qualityLimitationReason = qlr;
			this.remotePeerConnectionStats[streamId].totalFramesEncoded = framesEncoded;
			this.remotePeerConnectionStats[streamId].resWidth = width;
			this.remotePeerConnectionStats[streamId].resHeight = height;
			this.remotePeerConnectionStats[streamId].srcFps = fps;
			this.remotePeerConnectionStats[streamId].frameWidth = frameWidth;
			this.remotePeerConnectionStats[streamId].frameHeight = frameHeight;
			this.remotePeerConnectionStats[streamId].videoRoundTripTime = videoRoundTripTime;
			this.remotePeerConnectionStats[streamId].videoJitter = videoJitter;
			this.remotePeerConnectionStats[streamId].audioRoundTripTime = audioRoundTripTime;
			this.remotePeerConnectionStats[streamId].audioJitter = audioJitter;
			this.remotePeerConnectionStats[streamId].framesDecoded = framesDecoded;
			this.remotePeerConnectionStats[streamId].framesDropped = framesDropped;
			this.remotePeerConnectionStats[streamId].framesReceived = framesReceived;
			
			this.remotePeerConnectionStats[streamId].videoJitterAverageDelay = videoJitterAverageDelay;
			this.remotePeerConnectionStats[streamId].audioJitterAverageDelay = audioJitterAverageDelay;


			this.callback("updated_stats", this.remotePeerConnectionStats[streamId]);

		});
	}
	disableStats(streamId) 
	{
		clearInterval(this.remotePeerConnectionStats[streamId].timerId);
	}

	enableStats(streamId) 
	{
		if (this.remotePeerConnectionStats[streamId] == null) {
			this.remotePeerConnectionStats[streamId] = new PeerStats(streamId);
			this.remotePeerConnectionStats[streamId].timerId = setInterval(() =>
			{
				this.getStats(streamId);

			}, 5000);
		}
	}

	/**
	 * After calling this function, create new WebRTCAdaptor instance, don't use the the same objectone
	 * Because all streams are closed on server side as well when websocket connection is closed.
	 */
	closeWebSocket() 
	{
		for (var key in this.remotePeerConnection) {
			this.remotePeerConnection[key].close();
		}
		//free the remote peer connection by initializing again
		this.remotePeerConnection = new Array();
		this.webSocketAdaptor.close();
	}

	peerMessage(streamId, definition, data) 
	{
		var jsCmd = {
				command : "peerMessageCommand",
				streamId : streamId,
				definition : definition,
				data: data,
		};

		this.webSocketAdaptor.send(JSON.stringify(jsCmd));
	}
	
	forceStreamQuality(streamId, resolution) 
	{
		var jsCmd = {
				command : "forceStreamQuality",
				streamId : streamId,
				streamHeight : resolution
		};
		this.webSocketAdaptor.send(JSON.stringify(jsCmd));
	}

	sendData(streamId, message) 
	{
		var dataChannel = this.remotePeerConnection[streamId].dataChannel;
		dataChannel.send(message);
	}
}<|MERGE_RESOLUTION|>--- conflicted
+++ resolved
@@ -19,13 +19,10 @@
 		this.videoTrackSender = null;
 		this.audioTrackSender = null;
 		this.playStreamId = new Array();
-<<<<<<< HEAD
-		this.micGainNode = null;
-		this.desktopGainNode = null;
 		this.currentVolume = null;
-=======
+
+	    this.soundOriginGainNode = null;
 		this.secondStreamGainNode = null;
->>>>>>> e4f1b004
 		this.localStream = null;
 		this.bandwidth = 900; //default bandwidth kbps
 		this.isMultiPeer = false; //used for multiple peer client
@@ -580,7 +577,7 @@
 		var audioDestionation = audioContext.createMediaStreamDestination();
 
 		if (stream.getAudioTracks().length > 0) {
-			var soundOriginGainNode = audioContext.createGain();
+			this.soundOriginGainNode = audioContext.createGain();
 
 			//Adjust the gain for screen sound
 			soundOriginGainNode.gain.value = 1;
@@ -629,7 +626,7 @@
   		let audioContext = new AudioContext();
   		let mediaStreamSource = audioContext.createMediaStreamSource(stream);
   		let mediaStreamDestination = audioContext.createMediaStreamDestination();
-  		this.micGainNode = audioContext.createGain();
+  		this.soundOriginGainNode = audioContext.createGain();
 
   		/**
    		* Connect the stream to the gainNode so that all audio
@@ -637,14 +634,14 @@
    		* Then pass the stream from the gain to the mediaStreamDestination
    		* which can pass it back to the RTC client.
    		*/
-  		mediaStreamSource.connect(this.micGainNode);
-  		this.micGainNode.connect(mediaStreamDestination);
+  		mediaStreamSource.connect(this.soundOriginGainNode);
+  		this.soundOriginGainNode.connect(mediaStreamDestination);
 
   		if(this.currentVolume == null){
-  			this.micGainNode.gain.value = 1;
+  			this.soundOriginGainNode.gain.value = 1;
   		}
   		else{
-  			this.micGainNode.gain.value = this.currentVolume;
+  			this.soundOriginGainNode.gain.value = this.currentVolume;
   		}
 
   		/**
