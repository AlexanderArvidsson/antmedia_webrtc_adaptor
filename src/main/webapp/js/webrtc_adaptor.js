/**
 *
 * @returns
 */

import {PeerStats} from "./peer_stats.js"
import {WebSocketAdaptor} from "./websocket_adaptor.js"

class ReceivingMessage{
		constructor(size) {
		this.size = size;
		this.received = 0;
		this.data = new ArrayBuffer(size);
	}
}

export class WebRTCAdaptor
{
	constructor(initialValues){
		this.peerconnection_config = null;
		this.sdp_constraints = null;
		this.remotePeerConnection = new Array();
		this.remotePeerConnectionStats = new Array();
		this.remoteDescriptionSet = new Array();
		this.iceCandidateList = new Array();
		this.roomName = null;
		this.videoTrackSender = null;
		this.audioTrackSender = null;
		this.playStreamId = new Array();
		this.currentVolume = null;
		this.originalAudioTrackGainNode = null;
		this.videoTrack = null;
		this.audioTrack = null;
		this.smallVideoTrack = null;		
		this.audioContext = null;
	    this.soundOriginGainNode = null;
		this.secondStreamGainNode = null;
		this.localStream = null;
		this.bandwidth = 900; //default bandwidth kbps
		this.isMultiPeer = false; //used for multiple peer client
		this.multiPeerStreamId = null;   //used for multiple peer client
		this.isWebSocketTriggered = false;
		this.webSocketAdaptor = null;
		this.isPlayMode = false;
		this.debug = false;
		this.viewerInfo = "";
		this.publishStreamId = null;
		this.blackFrameTimer = null;

		/**
		 * This is used when only data is brodcasted with the same way video and/or audio.
	     * The difference is that no video or audio is sent when this field is true 
		 */
		this.onlyDataChannel = false;
<<<<<<< HEAD
=======
		
		/**
		 * While publishing and playing streams data channel is enabled by default
		 */
		this.dataChannelEnabled = true;
>>>>>>> 2bdf7072

		this.receivingMessages = new Map();

		this.publishMode="camera"; //screen, screen+camera

		/**
		 * Supported candidate types. Below types are for both sending and receiving candidates.
		 * It means if when client receives candidate from STUN server, it sends to the server if candidate's protocol
		 * is in the list. Likely, when client receives remote candidate from server, it adds as ice candidate
		 * if candidate protocol is in the list below.
		 */
		this.candidateTypes = ["udp", "tcp"];


		this.desktopStream = null;

		/**
		 * The cam_location below is effective when camera and screen is send at the same time.
		 * possible values are top and bottom. It's on right all the time
		 */
		this.camera_location = "top"

		/**
		 * The cam_margin below is effective when camera and screen is send at the same time.
		 * This is the margin value in px from the edges
		 */
		this.camera_margin = 15;

		/**
		 * this camera_percent is how large the camera view appear on the screen. It's %15 by default.
		 */
		this.camera_percent = 15;

		for(var key in initialValues) {
			if(initialValues.hasOwnProperty(key)) {
				this[key] = initialValues[key];
			}
		}

		this.localVideo = document.getElementById(this.localVideoId);
		this.remoteVideo = document.getElementById(this.remoteVideoId);

		//A dummy stream created to replace the tracks when camera is turned off.
		this.dummyCanvas =document.createElement("canvas");

		// It should be compatible with previous version
		if(this.mediaConstraints.video == "camera") {
			this.publishMode="camera";
		}
		else if(this.mediaConstraints.video == "screen") {
			this.publishMode="screen";
		}
		else if(this.mediaConstraints.video == "screen+camera") {
			this.publishMode="screen+camera";
		}
				
		//Check browser support for screen share function
		this.checkBrowserScreenShareSupported();
		
		if (!this.isPlayMode && !this.onlyDataChannel && typeof this.mediaConstraints != "undefined" && this.localStream == null)
		{
			this.checkWebRTCPermissions();

			// Get devices only in publish mode.
			this.getDevices();
			this.trackDeviceChange();

			if (typeof this.mediaConstraints.video != "undefined" && this.mediaConstraints.video != false)
			{
				this.openStream(this.mediaConstraints, this.mode);	
			}
			else {
				// get only audio
				var media_audio_constraint = { audio: this.mediaConstraints.audio };
				this.navigatorUserMedia(media_audio_constraint , stream => {
					this.gotStream(stream);
				}, true)
			}
		}
		else {
			//just playing, it does not open any stream
			this.checkWebSocketConnection();
		}
	}
	setDesktopwithCameraSource(stream, streamId, audioStream, onEndedCallback) 
	{
		this.desktopStream = stream;
		this.navigatorUserMedia({video: true, audio: false},cameraStream => {
			this.smallVideoTrack = cameraStream.getVideoTracks()[0];
			
			//create a canvas element
			var canvas = document.createElement("canvas");
			var canvasContext = canvas.getContext("2d");

			//create video element for screen
			//var screenVideo = document.getElementById('sourceVideo');
			var screenVideo = document.createElement('video');

			screenVideo.srcObject = stream;
			screenVideo.play();
			//create video element for camera
			var cameraVideo = document.createElement('video');

			cameraVideo.srcObject = cameraStream;
			cameraVideo.play();
			var canvasStream = canvas.captureStream(15);

			if(this.localStream == null){
				this.gotStream(canvasStream);
			}
			else{
				this.updateVideoTrack(canvasStream,streamId,this.mediaConstraints,onended,null);
			}
			if (onEndedCallback != null) {
				stream.getVideoTracks()[0].onended = function(event) {
					onEndedCallback(event);
				}
			}

			//update the canvas
			setInterval(() => {
				//draw screen to canvas
				canvas.width = screenVideo.videoWidth;
				canvas.height = screenVideo.videoHeight;
				canvasContext.drawImage(screenVideo, 0, 0, canvas.width, canvas.height);

				var cameraWidth = screenVideo.videoWidth * (this.camera_percent/100);
				var cameraHeight = (cameraVideo.videoHeight/cameraVideo.videoWidth)*cameraWidth

				var positionX = (canvas.width - cameraWidth) - this.camera_margin;
				var positionY;

				if (this.camera_location == "top") {
					positionY = this.camera_margin;
				}
				else { //if not top, make it bottom
					//draw camera on right bottom corner
					positionY = (canvas.height - cameraHeight) - this.camera_margin;
				}
				canvasContext.drawImage(cameraVideo, positionX, positionY, cameraWidth, cameraHeight);
			}, 66);
		}, true)
	}
	trackDeviceChange(){
		navigator.mediaDevices.ondevicechange = () => {
			this.getDevices();
		}
	}
	getDevices(){
		navigator.mediaDevices.enumerateDevices().then(devices => {
			let deviceArray = new Array();
			let checkAudio = false
			devices.forEach(device => {	
				if (device.kind == "audioinput" || device.kind == "videoinput") {
					deviceArray.push(device);
					if(device.kind=="audioinput"){
						checkAudio = true;
					}
				}
			});
			this.callback("available_devices", deviceArray);
			if(checkAudio == false && this.localStream == null){
				console.log("Audio input not found")
				console.log("Retrying to get user media without audio")
				this.openStream({video : true, audio : false}, this.mode)
			}
		}).catch(err => {
			console.error("Cannot get devices -> error name: " + err.name + ": " + err.message);
		});
	}

	prepareStreamTracks(mediaConstraints,audioConstraint,stream,streamId) 
	{
		//this trick, getting audio and video separately, make us add or remove tracks on the fly
		var audioTrack = stream.getAudioTracks()
		if (audioTrack.length > 0 && this.publishMode == "camera") {
			audioTrack[0].stop();
			stream.removeTrack(audioTrack[0]);
		}
		//now get only audio to add this stream
		if (audioConstraint != "undefined" && audioConstraint != false) {
			var media_audio_constraint = { audio: audioConstraint};
			this.navigatorUserMedia(media_audio_constraint, audioStream => {

				audioStream = this.setGainNodeStream(audioStream);
				if (this.originalAudioTrackGainNode !== null) {
					this.originalAudioTrackGainNode.stop();
				}
				this.originalAudioTrackGainNode = audioStream.getAudioTracks()[1];

				//add callback if desktop is sharing
				var onended = event => {
					this.callback("screen_share_stopped");
					this.setVideoCameraSource(streamId, mediaConstraints, null, true);
				}

				if(this.publishMode == "screen"){
					this.updateVideoTrack(stream,streamId,mediaConstraints,onended,true);
					if(audioTrack.length > 0 ){
						var mixedStream = this.mixAudioStreams(stream, audioStream, streamId);
						this.updateAudioTrack(mixedStream,streamId,null);
					}
					else{
						this.updateAudioTrack(audioStream,streamId,null);
					}
				}
				else if(this.publishMode == "screen+camera" ){
					if(audioTrack.length > 0 ){
						var mixedStream = this.mixAudioStreams(stream, audioStream, streamId);
						this.updateAudioTrack(mixedStream,streamId,null);
						this.setDesktopwithCameraSource(stream,streamId, mixedStream,onended);
					}
					else{
						this.updateAudioTrack(audioStream,streamId,null);
						this.setDesktopwithCameraSource(stream,streamId,audioStream,onended);
					}
				}
				else{
					if(audioConstraint != false && audioConstraint != undefined){
						stream.addTrack(audioStream.getAudioTracks()[0]);
					}
					this.gotStream(stream);
				}
				this.checkWebSocketConnection();
			}, true)
		}
		else {
			if(typeof audioStream != "undefined" && audioStream.getAudioTracks()[0] != null){
				stream.addTrack(audioStream.getAudioTracks()[0]);
			}
			this.gotStream(stream);
		}
	}

	navigatorUserMedia(mediaConstraints, func ,catch_error)
	{
		if( catch_error == true){
		navigator.mediaDevices.getUserMedia(mediaConstraints).then(func).catch(error => {
			if (error.name == "NotFoundError"){
				this.getDevices()
			}else{
				this.callbackError(error.name, error.message);
			}
			});
		}else {
			navigator.mediaDevices.getUserMedia(mediaConstraints).then(func)
		}
	}

	/**
	 * Get user media
	 */
	getUserMedia(mediaConstraints, audioConstraint, streamId) 
	{
		const resetTrack = (stream) => {
			let videoTracks = stream.getVideoTracks();
			let audioTracks = stream.getAudioTracks();
			
			if (videoTracks.length > 0) {
				if (this.videoTrack !== null)
					this.videoTrack.stop();
				this.videoTrack = videoTracks[0];
			}
			
			if (audioTracks.length > 0) {
				if (this.audioTrack !== null)
					this.audioTrack.stop();				
				this.audioTrack = audioTracks[0];	
			}		

			if (this.smallVideoTrack)
				this.smallVideoTrack.stop();
			return stream;
		}
		
		// Check Media Constraint video value screen or screen + camera
		if(this.publishMode == "screen+camera" || this.publishMode == "screen"){
			navigator.mediaDevices.getDisplayMedia(mediaConstraints)
			.then(stream =>{
				resetTrack(stream);
				this.prepareStreamTracks(mediaConstraints,audioConstraint,stream, streamId);

			})
			.catch(error => {
				if (error.name === "NotAllowedError") {
					console.debug("Permission denied error");
					this.callbackError("ScreenSharePermissionDenied");

					// Redirect Default Stream Camera
					if(this.localStream == null){

						var mediaConstraints = {
							video : true,
							audio : true
						};

						this.openStream(mediaConstraints);
					}
					else{
						this.switchVideoCameraCapture(streamId);
					}

				}
			});
		}
		// If mediaConstraints only user camera
		else {
			this.navigatorUserMedia(mediaConstraints, (stream =>{
				resetTrack(stream);
				this.prepareStreamTracks(mediaConstraints,audioConstraint,stream, streamId);
			}),true);
		}
	}

	/**
	 * Open media stream, it may be screen, camera or audio
	 */
	openStream(mediaConstraints)
	{
		this.mediaConstraints = mediaConstraints;
		var audioConstraint = false;
		if (typeof mediaConstraints.audio != "undefined" && mediaConstraints.audio != false) {
			audioConstraint = mediaConstraints.audio;
		}

		if (typeof mediaConstraints.video != "undefined") {
			this.getUserMedia(mediaConstraints, audioConstraint);
		}
		else {
			console.error("MediaConstraint video is not defined");
			this.callbackError("media_constraint_video_not_defined");
		}
	}

	/**
	 * Closes stream, if you want to stop peer connection, call stop(streamId)
	 */
	closeStream() 
	{
		this.localStream.getVideoTracks().forEach(function(track) {
			track.onended = null;
			track.stop();
		});

		this.localStream.getAudioTracks().forEach(function(track) {
			track.onended = null;
			track.stop();
		});
		if (this.videoTrack !== null) {
			this.videoTrack.stop();
		}

		if (this.audioTrack !== null) {
			this.audioTrack.stop();
		}

		if (this.smallVideoTrack !== null) {
			this.smallVideoTrack.stop();
		}		
		if (this.originalAudioTrackGainNode) {
			this.originalAudioTrackGainNode.stop();
		}		
		
	}
	/*
	* Checks if we is permitted from browser
	*/
	checkWebRTCPermissions(){
		if (!("WebSocket" in window)) {
			console.log("WebSocket not supported.");
			this.callbackError("WebSocketNotSupported");
			return;
		}

		if (typeof navigator.mediaDevices == "undefined" && this.isPlayMode == false) {
			console.log("Cannot open camera and mic because of unsecure context. Please Install SSL(https)");
			this.callbackError("UnsecureContext");
			return;
		}
		if (typeof navigator.mediaDevices == "undefined" || navigator.mediaDevices == undefined || navigator.mediaDevices == null ) {
			this.callbackError("getUserMediaIsNotAllowed");
		}
	}

	/**
	 * Checks browser supports screen share feature
	 * if exist it calls callback with "browser_screen_share_supported"
	 */

	checkBrowserScreenShareSupported() 
	{
		if ((typeof navigator.mediaDevices != "undefined"  && navigator.mediaDevices.getDisplayMedia) || navigator.getDisplayMedia ) {
			this.callback("browser_screen_share_supported");
		}
	};

	enableSecondStreamInMixedAudio(enable) 
	{
		
		if (this.secondStreamGainNode != null) {
			if (enable) {
				this.secondStreamGainNode.gain.value = 1;
			}
			else {
				this.secondStreamGainNode.gain.value = 0;
			}
		}
	}

	publish(streamId, token, subscriberId, subscriberCode, streamName) 
	{
		this.publishStreamId =streamId;
		if (this.onlyDataChannel) {
			var jsCmd = {
				command : "publish",
				streamId : streamId,
				token : token,
				subscriberId: typeof subscriberId !== undefined ? subscriberId : "" ,
				subscriberCode: typeof subscriberCode !== undefined ? subscriberCode : "",
				streamName : typeof streamName !== undefined ? streamName : "" ,
				video: false,
				audio: false,
			};
		}
		//If it started with playOnly mode and wants to publish now
		else if(this.localStream == null){
			this.navigatorUserMedia(this.mediaConstraints, (stream => {
				this.gotStream(stream);
				var jsCmd = {
					command : "publish",
					streamId : streamId,
					token : token,
					subscriberId: typeof subscriberId !== undefined ? subscriberId : "" ,
					subscriberCode: typeof subscriberCode !== undefined ? subscriberCode : "",
					streamName : typeof streamName !== undefined ? streamName : "" ,
					video: this.localStream.getVideoTracks().length > 0 ? true : false,
					audio: this.localStream.getAudioTracks().length > 0 ? true : false,
				};
				this.webSocketAdaptor.send(JSON.stringify(jsCmd));
			}), false);
		} 
		else{
			var jsCmd = {
					command : "publish",
					streamId : streamId,
					token : token,
					subscriberId: typeof subscriberId !== undefined ? subscriberId : "" ,
					subscriberCode: typeof subscriberCode !== undefined ? subscriberCode : "",
					streamName : typeof streamName !== undefined ? streamName : "" ,
					video: this.localStream.getVideoTracks().length > 0 ? true : false,
					audio: this.localStream.getAudioTracks().length > 0 ? true : false,
			};
		}
		this.webSocketAdaptor.send(JSON.stringify(jsCmd));
	}

	joinRoom(roomName, streamId, mode) 
	{
		this.roomName = roomName;

		var jsCmd = {
				command : "joinRoom",
				room: roomName,
				streamId: streamId,
				mode: mode,
		}
		this.webSocketAdaptor.send(JSON.stringify(jsCmd));
	}
	
	play(streamId, token, roomId, enableTracks, subscriberId, subscriberCode) 
	{
		this.playStreamId.push(streamId);
		var jsCmd =
		{
				command : "play",
				streamId : streamId,
				token : token,
				room : roomId,
				trackList : enableTracks,
				subscriberId: typeof subscriberId !== undefined ? subscriberId : "" ,
				subscriberCode: typeof subscriberCode !== undefined ? subscriberCode : "",
				viewerInfo : this.viewerInfo,
		}

		this.webSocketAdaptor.send(JSON.stringify(jsCmd));
	}

	stop(streamId) 
	{
		this.closePeerConnection(streamId);

		var jsCmd = {
				command : "stop",
				streamId: streamId,
		};

		this.webSocketAdaptor.send(JSON.stringify(jsCmd));
	}

	join(streamId) 
	{
		var jsCmd = {
				command : "join",
				streamId : streamId,
				multiPeer : this.isMultiPeer && this.multiPeerStreamId == null,
				mode : this.isPlayMode ? "play" : "both",
		};

		this.webSocketAdaptor.send(JSON.stringify(jsCmd));
	}

	leaveFromRoom(roomName) 
	{
		this.roomName = roomName;
		var jsCmd = {
				command : "leaveFromRoom",
				room: roomName,
		};
		console.log ("leave request is sent for "+ roomName);

		this.webSocketAdaptor.send(JSON.stringify(jsCmd));
	}

	leave(streamId) 
	{
		var jsCmd = {
				command : "leave",
				streamId: this.isMultiPeer && this.multiPeerStreamId != null ? this.multiPeerStreamId : streamId,
		};

		this.webSocketAdaptor.send(JSON.stringify(jsCmd));
		this.closePeerConnection(streamId);
		this.multiPeerStreamId = null;
	}

	getStreamInfo(streamId) 
	{
		var jsCmd = {
				command : "getStreamInfo",
				streamId: streamId,
		};
		this.webSocketAdaptor.send(JSON.stringify(jsCmd));
	}
	
	getRoomInfo(roomName,streamId) 
	{
		var jsCmd = {
				command : "getRoomInfo",
				streamId : streamId,
				room: roomName,
		};
		this.webSocketAdaptor.send(JSON.stringify(jsCmd));
	}

	enableTrack(mainTrackId, trackId, enabled) 
	{
		var jsCmd = {
				command : "enableTrack",
				streamId : mainTrackId,
				trackId : trackId,
				enabled : enabled,
		};
		this.webSocketAdaptor.send(JSON.stringify(jsCmd));
	}

	getTracks(streamId, token) 
	{
		this.playStreamId.push(streamId);
		var jsCmd =
		{
				command : "getTrackList",
				streamId : streamId,
				token : token,
		}

		this.webSocketAdaptor.send(JSON.stringify(jsCmd));
	}

	gotStream(stream)
	{
		stream = this.setGainNodeStream(stream);

		this.localStream = stream;
		this.localVideo.srcObject = stream;
		
		this.checkWebSocketConnection();
		this.getDevices();
	}
	
	/**
	* Toggle video track on the server side.
	*
	* streamId is the id of the stream
	* trackId is the id of the track. streamId is also one of the trackId of the stream. If you are having just a single track on your 
	*         stream, you need to give streamId as trackId parameter as well.  
	* enabled is the enable/disable video track. If it's true, server sends video track. If it's false, server does not send video
	
	*/
	toggleVideo(streamId, trackId, enabled) 
	{
		var jsCmd = {
				command : "toggleVideo",
				streamId: streamId,
				trackId: trackId,
				enabled: enabled,
		};
		this.webSocketAdaptor.send(JSON.stringify(jsCmd));
	}
	
	/**
	* Toggle audio track on the server side.
	*
	* streamId is the id of the stream
	* trackId is the id of the track. streamId is also one of the trackId of the stream. If you are having just a single track on your 
	*         stream, you need to give streamId as trackId parameter as well.  
	* enabled is the enable/disable video track. If it's true, server sends audio track. If it's false, server does not send audio
	*
	*/
	toggleAudio(streamId, trackId, enabled)
	{
		var jsCmd = {
				command : "toggleAudio",
				streamId: streamId,
				trackId: trackId,
				enabled: enabled,
		};
		this.webSocketAdaptor.send(JSON.stringify(jsCmd));
	}
	
	switchDesktopCapture(streamId){
		this.publishMode = "screen";

		var audioConstraint = false;
		if (typeof this.mediaConstraints.audio != "undefined" && this.mediaConstraints.audio != false) {
			audioConstraint = this.mediaConstraints.audio;
		}

		this.getUserMedia(this.mediaConstraints, audioConstraint, streamId);
	}
	/*
	* This method mixed the first stream audio to the second stream audio and 
	* returns mixed stream. 
	* stream: Initiali stream that contain video and audio
	* 
	*/
	mixAudioStreams(stream, secondStream,streamId)
	{
		//console.debug("audio stream track count: " + audioStream.getAudioTracks().length);
		var composedStream = new MediaStream();
		//added the video stream from the screen
		stream.getVideoTracks().forEach(function(videoTrack) {
			composedStream.addTrack(videoTrack);
		});

		this.audioContext = new AudioContext();
		var audioDestionation = this.audioContext.createMediaStreamDestination();

		if (stream.getAudioTracks().length > 0) {
			this.soundOriginGainNode = this.audioContext.createGain();

			//Adjust the gain for screen sound
			this.soundOriginGainNode.gain.value = 1;
			var audioSource = this.audioContext.createMediaStreamSource(stream);

			audioSource.connect(this.soundOriginGainNode).connect(audioDestionation);
		}
		else {
			console.debug("Origin stream does not have audio track")
		}

		if (secondStream.getAudioTracks().length > 0) {
			this.secondStreamGainNode = this.audioContext.createGain();
			
			//Adjust the gain for second sound
			this.secondStreamGainNode.gain.value = 1;

			var audioSource2 = this.audioContext.createMediaStreamSource(secondStream);
			audioSource2.connect(this.secondStreamGainNode).connect(audioDestionation);
		}
		else {
			console.debug("Second stream does not have audio track")
		}

		audioDestionation.stream.getAudioTracks().forEach(function(track) {
			composedStream.addTrack(track);
			console.log("audio destination add track");
		});

		return composedStream;
	}

	setGainNodeStream(stream){

		// Get the videoTracks from the stream.
  		const videoTracks = stream.getVideoTracks();

  		// Get the audioTracks from the stream.
  		const audioTracks = stream.getAudioTracks();

  		/**
   		* Create a new audio context and build a stream source,
   		* stream destination and a gain node. Pass the stream into 
   		* the mediaStreamSource so we can use it in the Web Audio API.
   		*/
  		this.audioContext = new AudioContext();
  		let mediaStreamSource = this.audioContext.createMediaStreamSource(stream);
  		let mediaStreamDestination = this.audioContext.createMediaStreamDestination();
  		this.soundOriginGainNode = this.audioContext.createGain();

  		/**
   		* Connect the stream to the gainNode so that all audio
   		* passes through the gain and can be controlled by it.
   		* Then pass the stream from the gain to the mediaStreamDestination
   		* which can pass it back to the RTC client.
   		*/
  		mediaStreamSource.connect(this.soundOriginGainNode);
  		this.soundOriginGainNode.connect(mediaStreamDestination);

  		if(this.currentVolume == null){
  			this.soundOriginGainNode.gain.value = 1;
  		}
  		else{
  			this.soundOriginGainNode.gain.value = this.currentVolume;
  		}

  		/**
   		* The mediaStreamDestination.stream outputs a MediaStream object
   		* containing a single AudioMediaStreamTrack. Add the video track
   		* to the new stream to rejoin the video with the controlled audio.
   		*/
  		const controlledStream = mediaStreamDestination.stream;

  		for (const videoTrack of videoTracks) {
    		controlledStream.addTrack(videoTrack);
  		}
		for (const audioTrack of audioTracks) {
    		controlledStream.addTrack(audioTrack);
  		}

  		/**
   		* Use the stream that went through the gainNode. This
   		* is the same stream but with altered input volume levels.
   		*/
   		return controlledStream;
	}

	switchAudioInputSource(streamId, deviceId) 
	{
		//stop the track because in some android devices need to close the current camera stream
		var audioTrack = this.localStream.getAudioTracks()[0];
		if (audioTrack) {
			audioTrack.stop();
		}
		else {
		   console.warn("There is no audio track in local stream");
		}

		if (typeof deviceId != "undefined" ) {
			if(this.mediaConstraints.audio !== true)
				this.mediaConstraints.audio.deviceId = deviceId;
			else 
				this.mediaConstraints.audio = { "deviceId": deviceId };
		}
		this.setAudioInputSource(streamId, this.mediaConstraints, null, true, deviceId);
	}

	switchVideoCameraCapture(streamId, deviceId) 
	{
		//stop the track because in some android devices need to close the current camera stream
		var videoTrack = this.localStream.getVideoTracks()[0];
		if (videoTrack) {
			videoTrack.stop();
		}
		else {
		   console.warn("There is no video track in local stream");
		}
		
		this.publishMode = "camera";

				
		if (typeof deviceId != "undefined" ) {
			if(this.mediaConstraints.video !== true)
				this.mediaConstraints.video.deviceId = { exact: deviceId };
			else 
				this.mediaConstraints.video = { deviceId: { exact: deviceId } };
		}
		this.setVideoCameraSource(streamId, this.mediaConstraints, null, true, deviceId);
	}

	switchDesktopCaptureWithCamera(streamId) 
	{
		this.publishMode = "screen+camera";

		var audioConstraint = false;
		if (typeof this.mediaConstraints.audio != "undefined" && this.mediaConstraints.audio != false) {
			audioConstraint = this.mediaConstraints.audio;
		}
		this.getUserMedia(this.mediaConstraints, audioConstraint, streamId);
	}
	
	/**
	 * This method updates the local stream. It removes existant audio track from the local stream
	 * and add the audio track in `stream` parameter to the local stream
	 */
	updateLocalAudioStream(stream, onEndedCallback) 
	{
		var newAudioTrack = stream.getAudioTracks()[0];
		
		if (this.localStream != null && this.localStream.getAudioTracks()[0] != null) 
		{
			var audioTrack = this.localStream.getAudioTracks()[0];
			this.localStream.removeTrack(audioTrack);
			audioTrack.stop();
			this.localStream.addTrack(newAudioTrack);
		}
		else if(this.localStream != null){
			this.localStream.addTrack(newAudioTrack);
		}
		else{
			this.localStream = stream;
		}
		

		if (this.localVideo != null) 
		{   //it can be null
			this.localVideo.srcObject = this.localStream;
		}

		if (onEndedCallback != null) {
			stream.getAudioTracks()[0].onended = function(event) {
				onEndedCallback(event);
			}
		}
	}
	
	/**
	 * This method updates the local stream. It removes existant video track from the local stream
	 * and add the video track in `stream` parameter to the local stream
	 */
	updateLocalVideoStream(stream, onEndedCallback, stopDesktop) 
	{
		if (stopDesktop && this.desktopStream != null) {
			this.desktopStream.getVideoTracks()[0].stop();
		}

		var newVideoTrack = stream.getVideoTracks()[0];

		if(this.localStream != null && this.localStream.getVideoTracks()[0] != null){
			var videoTrack = this.localStream.getVideoTracks()[0];
			this.localStream.removeTrack(videoTrack);
			videoTrack.stop();
			this.localStream.addTrack(newVideoTrack);
		}
		else if(this.localStream != null){
			this.localStream.addTrack(newVideoTrack);
		}
		else{
			this.localStream = stream;
		}

		this.localVideo.srcObject = this.localStream;

		if (onEndedCallback != null) {
			stream.getVideoTracks()[0].onended = function(event) {
				onEndedCallback(event);
			}
		}
	}
	
	/**
	 * This method sets Audio Input Source. 
	 * It calls updateAudioTrack function for the update local audio stream.
	 */
	setAudioInputSource(streamId, mediaConstraints, onEndedCallback) 
	{
		this.navigatorUserMedia(mediaConstraints,stream => {
			this.updateAudioTrack(stream, streamId, mediaConstraints, onEndedCallback);
		}, true);
	}
	
	/**
	 * This method sets Video Input Source. 
	 * It calls updateVideoTrack function for the update local video stream.
	 */
	setVideoCameraSource(streamId, mediaConstraints, onEndedCallback, stopDesktop) 
	{
		this.navigatorUserMedia(mediaConstraints, stream => {
			stream = this.setGainNodeStream(stream);
			this.updateVideoTrack(stream, streamId, mediaConstraints, onEndedCallback, stopDesktop);
			this.updateAudioTrack(stream, streamId, mediaConstraints, onEndedCallback);
		}, true);
	}
	
	updateAudioTrack (stream, streamId, onEndedCallback) 
	{
		if (this.remotePeerConnection[streamId] != null) {
			var audioTrackSender = this.remotePeerConnection[streamId].getSenders().find(function(s) {
				return s.track.kind == "audio";
			});

			if (audioTrackSender) {
				audioTrackSender.replaceTrack(stream.getAudioTracks()[0]).then(result => {
					this.updateLocalAudioStream(stream, onEndedCallback);
	
				}).catch(function(error) {
					console.log(error.name);
				});
			}
			else {
				console.error("AudioTrackSender is undefined or null");
			}
		}
		else {
			this.updateLocalAudioStream(stream, onEndedCallback);
		}
	}

	updateVideoTrack(stream, streamId, mediaConstraints, onEndedCallback, stopDesktop) 
	{
		if (this.remotePeerConnection[streamId] != null) {
			var videoTrackSender = this.remotePeerConnection[streamId].getSenders().find(function(s) {
				return s.track.kind == "video";
			});

			if (videoTrackSender) {
				videoTrackSender.replaceTrack(stream.getVideoTracks()[0]).then(result => {
					this.updateLocalVideoStream(stream, onEndedCallback, stopDesktop);
	
				}).catch(error => {
					console.log(error.name);
				});
			}
			else {
				console.error("VideoTrackSender is undefined or null");
			}
		}
		else {
			this.updateLocalVideoStream(stream, onEndedCallback, stopDesktop);
		}
	}

	onTrack(event, streamId)
	{
		console.log("onTrack");
		if (this.remoteVideo != null) {
			//this.remoteVideo.srcObject = event.streams[0];
			if (this.remoteVideo.srcObject !== event.streams[0]) {
				this.remoteVideo.srcObject = event.streams[0];
				console.log('Received remote stream');
			}
		}
		else {
			var dataObj = {
					stream: event.streams[0],
					track: event.track,
					streamId: streamId
			}
			this.callback("newStreamAvailable", dataObj);
		}

	}

	iceCandidateReceived(event, streamId)
	{
		if (event.candidate) {

			var protocolSupported = false;
			
			if (event.candidate.candidate == "") {
				//event candidate can be received and its value can be "".
				//don't compare the protocols
				protocolSupported = true;
			}
			else if (typeof event.candidate.protocol == "undefined") {
				this.candidateTypes.forEach(element => {
					if (event.candidate.candidate.toLowerCase().includes(element)) {
						protocolSupported = true;
					}
				});
			}
			else {
				protocolSupported = this.candidateTypes.includes(event.candidate.protocol.toLowerCase());
			}
			

			if (protocolSupported) {

				var jsCmd = {
						command : "takeCandidate",
						streamId : streamId,
						label : event.candidate.sdpMLineIndex,
						id : event.candidate.sdpMid,
						candidate : event.candidate.candidate
				};

				if (this.debug) {
					console.log("sending ice candiate for stream Id " + streamId );
					console.log(JSON.stringify(event.candidate));
				}
				this.webSocketAdaptor.send(JSON.stringify(jsCmd));
			}
			else {
				console.log("Candidate's protocol(full sdp: "+ event.candidate.candidate +") is not supported. Supported protocols: " + this.candidateTypes);
				if (event.candidate.candidate != "") { //
					this.callbackError("protocol_not_supported", "Support protocols: " + this.candidateTypes.toString() + " candidate: " + event.candidate.candidate);
				}
			}
		}
		else {
			console.log("No event.candidate in the iceCandidate event");
		}
	}


	initDataChannel(streamId, dataChannel) 
	{
		dataChannel.onerror = (error) => {
			console.log("Data Channel Error:", error );
			var obj = {
				streamId: streamId,
				error: error
			};
			console.log("channel status: ", dataChannel.readyState);
			if (dataChannel.readyState != "closed") {
				this.callbackError("data_channel_error", obj);
			}
		};

		dataChannel.onmessage = (event) => {
			var obj = {
				streamId: streamId,
				data: event.data,
			};

			var data = obj.data;

			if(typeof data === 'string' || data instanceof String){
				this.callback("data_received", obj);
			}
			else {
				var length = data.length || data.size || data.byteLength;

				var view = new Int32Array(data, 0, 1);
				var token = view[0];

				var msg = this.receivingMessages[token];
				if(msg == undefined) {
					var view = new Int32Array(data, 0, 2);
					var size = view[1];
					msg = new ReceivingMessage(size);
					this.receivingMessages[token] = msg;
					if(length > 8) {
						console.error("something went wrong in msg receiving");
					}
					return;
				}

				var rawData = data.slice(4, length);

				var dataView = new Uint8Array(msg.data);
				dataView.set(new Uint8Array(rawData), msg.received, length-4);
				msg.received += length-4;

				if(msg.size == msg.received) {
					obj.data = msg.data;
					this.callback("data_received", obj);
				}
			}
		};

		dataChannel.onopen = () => {
			this.remotePeerConnection[streamId].dataChannel = dataChannel;
			console.log("Data channel is opened");
			this.callback("data_channel_opened", streamId)
		};

		dataChannel.onclose = () => {
			console.log("Data channel is closed");
			this.callback("data_channel_closed", streamId);
		};
	}

	// data channel mode can be "publish" , "play" or "peer" based on this it is decided which way data channel is created
	initPeerConnection(streamId, dataChannelMode) 
	{
		if (this.remotePeerConnection[streamId] == null)
		{
			var closedStreamId = streamId;
			console.log("stream id in init peer connection: " + streamId + " close stream id: " + closedStreamId);
			this.remotePeerConnection[streamId] = new RTCPeerConnection(this.peerconnection_config);
			this.remoteDescriptionSet[streamId] = false;
			this.iceCandidateList[streamId] = new Array();
			if (!this.playStreamId.includes(streamId))
			{
				if(this.localStream != null) {
					this.remotePeerConnection[streamId].addStream(this.localStream);
				}
			}
			this.remotePeerConnection[streamId].onicecandidate = event => {
				this.iceCandidateReceived(event, closedStreamId);
			}
			this.remotePeerConnection[streamId].ontrack = event => {
				this.onTrack(event, closedStreamId);
			}

			if (this.dataChannelEnabled){
				// skip initializing data channel if it is disabled
				if (dataChannelMode == "publish") {
					//open data channel if it's publish mode peer connection 
					const dataChannelOptions = {
							ordered: true,
					};
					if (this.remotePeerConnection[streamId].createDataChannel) {
						var dataChannel = this.remotePeerConnection[streamId].createDataChannel(streamId, dataChannelOptions);
						this.initDataChannel(streamId, dataChannel);
					}
					else {
						console.warn("CreateDataChannel is not supported");
					}

				} else if(dataChannelMode == "play") {
					//in play mode, server opens the data channel 
					this.remotePeerConnection[streamId].ondatachannel = ev => {
						this.initDataChannel(streamId, ev.channel);
					};
				}
				else {
					//for peer mode do both for now
					const dataChannelOptions = {
							ordered: true,
					};

					if (this.remotePeerConnection[streamId].createDataChannel) 
					{
						var dataChannelPeer = this.remotePeerConnection[streamId].createDataChannel(streamId, dataChannelOptions);
						this.initDataChannel(streamId, dataChannelPeer);
		
						this.remotePeerConnection[streamId].ondatachannel = ev => {
							this.initDataChannel(streamId, ev.channel);
						};
					}
					else {
						console.warn("CreateDataChannel is not supported");
					}
				}
			}

			this.remotePeerConnection[streamId].oniceconnectionstatechange = event => {
				var obj = {state:this.remotePeerConnection[streamId].iceConnectionState, streamId:streamId};
				this.callback("ice_connection_state_changed",obj);

				if (!this.isPlayMode) {
					if (this.remotePeerConnection[streamId].iceConnectionState == "connected") {

						this.changeBandwidth(this.bandwidth, streamId).then(() => {
							console.log("Bandwidth is changed to " + this.bandwidth);
						})
						.catch(e => console.warn(e));
					}
				}
			}

		}
	}

	closePeerConnection(streamId) 
	{	
		if (this.remotePeerConnection[streamId] != null)
		{
			if (this.remotePeerConnection[streamId].dataChannel != null) {
				this.remotePeerConnection[streamId].dataChannel.close();
			}
			if (this.remotePeerConnection[streamId].signalingState != "closed") {
				this.remotePeerConnection[streamId].close();
				this.remotePeerConnection[streamId] = null;
				delete this.remotePeerConnection[streamId];
				var playStreamIndex = this.playStreamId.indexOf(streamId);
				if (playStreamIndex != -1)
				{
					this.playStreamId.splice(playStreamIndex, 1);
				}
			}
		}

		if (this.remotePeerConnectionStats[streamId] != null)
		{
			clearInterval(this.remotePeerConnectionStats[streamId].timerId);
			delete this.remotePeerConnectionStats[streamId];
		}			
	}

	signallingState(streamId) 
	{
		if (this.remotePeerConnection[streamId] != null) {
			return this.remotePeerConnection[streamId].signalingState;
		}
		return null;
	}

	iceConnectionState(streamId) 
	{
		if (this.remotePeerConnection[streamId] != null) {
			return this.remotePeerConnection[streamId].iceConnectionState;
		}
		return null;
	}

	gotDescription(configuration, streamId)
	{
		this.remotePeerConnection[streamId]
		.setLocalDescription(configuration)
		.then(responose =>  {
			console.debug("Set local description successfully for stream Id " + streamId);

			var jsCmd = {
					command : "takeConfiguration",
					streamId : streamId,
					type : configuration.type,
					sdp : configuration.sdp

			};

			if (this.debug) {
				console.debug("local sdp: ");
				console.debug(configuration.sdp);
			}

			this.webSocketAdaptor.send(JSON.stringify(jsCmd));

		}).catch((error) =>{
			console.error("Cannot set local description. Error is: " + error);
		});
	}
	initializeDummyFrame(){
		this.dummyCanvas.getContext('2d').fillRect(0, 0, 320, 240);
		this.replacementStream = this.dummyCanvas.captureStream();
	}

	turnOffLocalCamera(streamId) 
	 {
		 //Initialize the first dummy frame for switching.
		this.initializeDummyFrame();
		
		 if (this.remotePeerConnection != null) {
			 let choosenId;
			 if(streamId != null || typeof streamId != "undefined"){
				choosenId = streamId;
			 }
			 else{
				choosenId = this.publishStreamId;
			 }
			 this.updateVideoTrack(this.replacementStream, choosenId, this.mediaConstraints, null, true);
		 }
		 else {
			 this.callbackError("NoActiveConnection");
		 }

		 //We need to send black frames within a time interval, because when the user turn off the camera,
		//player can't connect to the sender since there is no data flowing. Sending a black frame in each 3 seconds resolves it.
		if(this.blackFrameTimer == null){
			this.blackFrameTimer = setInterval(() => {			
				this.initializeDummyFrame();
			}, 3000);
		}
	 }

	 turnOnLocalCamera(streamId) 
	 {
		if(this.blackFrameTimer != null){
			clearInterval(this.blackFrameTimer);
			this.blackFrameTimer = null;
		}
		 if(this.localStream == null){
			 this.navigatorUserMedia(this.mediaConstraints, stream =>{
				 this.gotStream(stream);
			 }, false);
		 }
		 //This method will get the camera track and replace it with dummy track
		 else if (this.remotePeerConnection != null) {
			 this.navigatorUserMedia(this.mediaConstraints, stream =>{
				let choosenId;
			 	if(streamId != null || typeof streamId != undefined){
					choosenId = streamId;
				 }
				 else{
					choosenId = this.publishStreamId;
				 }
				 this.updateVideoTrack(stream, choosenId, this.mediaConstraints, null, true);
			 }, false);
		 }
		 else {
			 this.callbackError("NoActiveConnection");
		 }
	 }

	muteLocalMic() 
	{
		if (this.remotePeerConnection != null) {
			var track = this.localStream.getAudioTracks()[0];
			track.enabled = false;
		}
		else {
			this.callbackError("NoActiveConnection");
		}
	}

	/**
	 * if there is audio it calls callbackError with "AudioAlreadyActive" parameter
	 */
	unmuteLocalMic() 
	{
		if (this.remotePeerConnection != null) {
			var track = this.localStream.getAudioTracks()[0];
			track.enabled = true;
		}
		else {
			this.callbackError("NoActiveConnection");
		}
	}

	takeConfiguration(idOfStream, configuration, typeOfConfiguration)
	{
		var streamId = idOfStream
		var type = typeOfConfiguration;
		var conf = configuration;
		var isTypeOffer = (type == "offer");

		var dataChannelMode = "publish";
		if(isTypeOffer) {
			dataChannelMode = "play";
		}

		this.initPeerConnection(streamId, dataChannelMode);

		this.remotePeerConnection[streamId].setRemoteDescription(new RTCSessionDescription({
			sdp : conf,
			type : type
		})).then(response =>  {

			if (this.debug) {
				console.debug("set remote description is succesfull with response: " + response + " for stream : "
						+ streamId + " and type: " + type);
				console.debug(conf);
			}

			this.remoteDescriptionSet[streamId] = true;
			var length = this.iceCandidateList[streamId].length;
			console.debug("Ice candidate list size to be added: " + length);
			for (var i = 0; i < length; i++) {
				this.addIceCandidate(streamId, this.iceCandidateList[streamId][i]);
			}
			this.iceCandidateList[streamId] = [];

			if (isTypeOffer) {
				//SDP constraints may be different in play mode
				console.log("try to create answer for stream id: " + streamId);

				this.remotePeerConnection[streamId].createAnswer(this.sdp_constraints)
				.then(configuration =>
						{
					console.log("created answer for stream id: " + streamId);
					//support for stereo
          			configuration.sdp = configuration.sdp.replace("useinbandfec=1", "useinbandfec=1; stereo=1");
					this.gotDescription(configuration, streamId);
						})
						.catch((error) =>
								{
							console.error("create answer error :" + error);
								});
			}

		}).catch((error) => {
			if (this.debug) {
				console.error("set remote description is failed with error: " + error);
			}
			if(error.toString().indexOf("InvalidAccessError") > -1 || error.toString().indexOf("setRemoteDescription")  > -1){
				/**
				 * This error generally occurs in codec incompatibility.
				 * AMS for a now supports H.264 codec. This error happens when some browsers try to open it from VP8.
				 */
				this.callbackError("notSetRemoteDescription");
			}
		});

	}

	takeCandidate(idOfTheStream, tmpLabel, tmpCandidate) 
	{
		var streamId = idOfTheStream;
		var label = tmpLabel;
		var candidateSdp = tmpCandidate;

		var candidate = new RTCIceCandidate({
			sdpMLineIndex : label,
			candidate : candidateSdp
		});

		var dataChannelMode = "peer";
		this.initPeerConnection(streamId, dataChannelMode);

		if (this.remoteDescriptionSet[streamId] == true) {
			this.addIceCandidate(streamId, candidate);
		}
		else {
			console.debug("Ice candidate is added to list because remote description is not set yet");
			this.iceCandidateList[streamId].push(candidate);
		}
	};

	addIceCandidate(streamId, candidate) 
	{	
		var protocolSupported = false;
		if (candidate.candidate == "") {
			//candidate can be received and its value can be "".
			//don't compare the protocols
			protocolSupported = true;
		}
		else if (typeof candidate.protocol == "undefined") {
			this.candidateTypes.forEach(element => {
				if (candidate.candidate.toLowerCase().includes(element)) {
					protocolSupported = true;
				}
			});
		}
		else {
			protocolSupported = this.candidateTypes.includes(candidate.protocol.toLowerCase());
		}	
		
		if (protocolSupported)
		{

			this.remotePeerConnection[streamId].addIceCandidate(candidate)
			.then(response => {
				if (this.debug) {
					console.log("Candidate is added for stream " + streamId);
				}
			})
			.catch((error) => {
				console.error("ice candiate cannot be added for stream id: " + streamId + " error is: " + error  );
				console.error(candidate);
			});
		}
		else {
			if (this.debug) {
				console.log("Candidate's protocol("+candidate.protocol+") is not supported." +
						"Candidate: " + candidate.candidate +" Supported protocols:" + this.candidateTypes);
			}
		}
	};

	startPublishing(idOfStream) 
	{
		var streamId = idOfStream;

		this.initPeerConnection(streamId, "publish");

		this.remotePeerConnection[streamId].createOffer(this.sdp_constraints)
		.then(configuration => {
			this.gotDescription(configuration, streamId);
		})
		.catch((error) => {
			console.error("create offer error for stream id: " + streamId + " error: " + error);
		});
	};

	/**
	 * If we have multiple video tracks in coming versions, this method may cause some issues
	 */
	getVideoSender(streamId) 
	{
		var videoSender = null;
		if ((adapter.browserDetails.browser === 'chrome' ||
				(adapter.browserDetails.browser === 'firefox' ||
					adapter.browserDetails.browser === 'safari' &&
						adapter.browserDetails.version >= 64)) &&
						'RTCRtpSender' in window &&
						'setParameters' in window.RTCRtpSender.prototype)
		{
			if (this.remotePeerConnection[streamId] != null) {
				const senders = this.remotePeerConnection[streamId].getSenders();

				for (let i = 0; i < senders.length; i++) {
					if (senders[i].track != null && senders[i].track.kind == "video") {
						videoSender = senders[i];
						break;
					}
				}
			}

		}
		return videoSender;
	}

	/**
	 * bandwidth is in kbps
	 */
	changeBandwidth(bandwidth, streamId) 
	{
		var errorDefinition = "";

		var videoSender = this.getVideoSender(streamId);

		if (videoSender != null) {
			const parameters = videoSender.getParameters();

			if (!parameters.encodings) {
				parameters.encodings = [{}];
			}

			if (bandwidth === 'unlimited') {
				delete parameters.encodings[0].maxBitrate;
			}
			else {
				parameters.encodings[0].maxBitrate = bandwidth * 1000;
			}

			return videoSender.setParameters(parameters)
		}
		else {
			errorDefinition = "Video sender not found to change bandwidth. Streaming may not be active";
		}

		return Promise.reject(errorDefinition);
	};

	getStats(streamId)
	{
		console.log("peerstatsgetstats = " + this.remotePeerConnectionStats[streamId]);

		this.remotePeerConnection[streamId].getStats(null).then(stats =>
		{
			var bytesReceived = -1;
			var videoPacketsLost = -1;
			var audioPacketsLost = -1;
			var fractionLost = -1;
			var currentTime = -1;
			var bytesSent = -1;
			var audioLevel = -1;
			var qlr = "";
			var framesEncoded = -1;
			var width = -1;
			var height = -1;
			var fps = -1;
			var frameWidth = -1;
			var frameHeight = -1;
			var videoRoundTripTime = -1;
			var videoJitter = -1;

			var audioRoundTripTime = -1;
			var audioJitter = -1;
			
			var framesDecoded = -1;
			var framesDropped = -1;
			var framesReceived = -1;
			
			var audioJitterAverageDelay = -1;
	        var videoJitterAverageDelay = -1;


			stats.forEach(value => {

				//console.log(value);

				if (value.type == "inbound-rtp" && typeof value.kind != "undefined")
				{
					bytesReceived += value.bytesReceived;
					if (value.kind == "audio") {
						audioPacketsLost = value.packetsLost;
					}
					else if (value.kind == "video") {
						videoPacketsLost = value.packetsLost;
					}

					fractionLost += value.fractionLost;
					currentTime = value.timestamp;
					
					
				}
				else if (value.type == "outbound-rtp")
				{//TODO: SPLIT AUDIO AND VIDEO BITRATES
					bytesSent += value.bytesSent
					currentTime = value.timestamp
					qlr = value.qualityLimitationReason;
					if(value.framesEncoded != null) { //audio tracks are undefined here
						framesEncoded += value.framesEncoded;
					}
				}
				else if (value.type == "track" && typeof value.kind != "undefined" && value.kind == "audio") {
					if (typeof value.audioLevel != "undefined") {
						audioLevel = value.audioLevel;
					}
					
					if (typeof value.jitterBufferDelay != "undefined" && typeof value.jitterBufferEmittedCount != "undefined") {
						audioJitterAverageDelay = value.jitterBufferDelay/value.jitterBufferEmittedCount;
					}
				}
				else if (value.type == "track" && typeof value.kind != "undefined" && value.kind == "video") 
				{
					if (typeof value.frameWidth != "undefined") {
						frameWidth = value.frameWidth;
					}
					if (typeof value.frameHeight != "undefined") {
						frameHeight = value.frameHeight;
					}
					
					if (typeof value.framesDecoded != "undefined") {
						framesDecoded = value.framesDecoded ;
					}
					
					if (typeof value.framesDropped != "undefined") {
						framesDropped = value.framesDropped;
					}
					
					if (typeof value.framesReceived != "undefined") {
						framesReceived = value.framesReceived;
					}
					
					if (typeof value.jitterBufferDelay != "undefined" && typeof value.jitterBufferEmittedCount != "undefined") {
						videoJitterAverageDelay = value.jitterBufferDelay/value.jitterBufferEmittedCount;
					}
				}
				else if (value.type == "remote-inbound-rtp" && typeof value.kind != "undefined") {

					if (typeof value.packetsLost != "undefined") {
						if (value.kind == "video") {
							//this is the packetsLost for publishing
							videoPacketsLost = value.packetsLost;
						}
						else if (value.kind == "audio") {
							//this is the packetsLost for publishing
							audioPacketsLost = value.packetsLost;
						}
					}

					if (typeof value.roundTripTime != "undefined") {
						if (value.kind == "video") {
							videoRoundTripTime = value.roundTripTime;
						}
						else if (value.kind == "audio") {
							audioRoundTripTime = value.roundTripTime;
						}
					}

					if (typeof value.jitter != "undefined") {
						if (value.kind == "video") {
							videoJitter = value.jitter;
						}
						else if (value.kind == "audio") {
							audioJitter = value.jitter;
						}
					}
				}
				else if (value.type == "media-source")
				{
					if(value.kind == "video") { //returns video source dimensions, not necessarily dimensions being encoded by browser
						width = value.width;
						height = value.height;
						fps = value.framesPerSecond;
					}
				}
			});

			this.remotePeerConnectionStats[streamId].totalBytesReceived = bytesReceived;
			this.remotePeerConnectionStats[streamId].videoPacketsLost = videoPacketsLost;
			this.remotePeerConnectionStats[streamId].audioPacketsLost = audioPacketsLost;
			this.remotePeerConnectionStats[streamId].fractionLost = fractionLost;
			this.remotePeerConnectionStats[streamId].currentTime = currentTime;
			this.remotePeerConnectionStats[streamId].totalBytesSent = bytesSent;
			this.remotePeerConnectionStats[streamId].audioLevel = audioLevel;
			this.remotePeerConnectionStats[streamId].qualityLimitationReason = qlr;
			this.remotePeerConnectionStats[streamId].totalFramesEncoded = framesEncoded;
			this.remotePeerConnectionStats[streamId].resWidth = width;
			this.remotePeerConnectionStats[streamId].resHeight = height;
			this.remotePeerConnectionStats[streamId].srcFps = fps;
			this.remotePeerConnectionStats[streamId].frameWidth = frameWidth;
			this.remotePeerConnectionStats[streamId].frameHeight = frameHeight;
			this.remotePeerConnectionStats[streamId].videoRoundTripTime = videoRoundTripTime;
			this.remotePeerConnectionStats[streamId].videoJitter = videoJitter;
			this.remotePeerConnectionStats[streamId].audioRoundTripTime = audioRoundTripTime;
			this.remotePeerConnectionStats[streamId].audioJitter = audioJitter;
			this.remotePeerConnectionStats[streamId].framesDecoded = framesDecoded;
			this.remotePeerConnectionStats[streamId].framesDropped = framesDropped;
			this.remotePeerConnectionStats[streamId].framesReceived = framesReceived;
			
			this.remotePeerConnectionStats[streamId].videoJitterAverageDelay = videoJitterAverageDelay;
			this.remotePeerConnectionStats[streamId].audioJitterAverageDelay = audioJitterAverageDelay;


			this.callback("updated_stats", this.remotePeerConnectionStats[streamId]);

		});
	}
	disableStats(streamId) 
	{
		clearInterval(this.remotePeerConnectionStats[streamId].timerId);
	}

	enableStats(streamId) 
	{
		if (this.remotePeerConnectionStats[streamId] == null) {
			this.remotePeerConnectionStats[streamId] = new PeerStats(streamId);
			this.remotePeerConnectionStats[streamId].timerId = setInterval(() =>
			{
				this.getStats(streamId);

			}, 5000);
		}
	}

	/**
	 * After calling this function, create new WebRTCAdaptor instance, don't use the the same objectone
	 * Because all streams are closed on server side as well when websocket connection is closed.
	 */
	closeWebSocket() 
	{
		for (var key in this.remotePeerConnection) {
			this.remotePeerConnection[key].close();
		}
		//free the remote peer connection by initializing again
		this.remotePeerConnection = new Array();
		this.webSocketAdaptor.close();
	}

	checkWebSocketConnection()
	{
		if (this.webSocketAdaptor == null || this.webSocketAdaptor.isConnected() == false) {
			this.webSocketAdaptor = new WebSocketAdaptor({websocket_url : this.websocket_url, webrtcadaptor : this, callback : this.callback, callbackError : this.callbackError, debug : this.debug});
		}
	}

	peerMessage(streamId, definition, data) 
	{
		var jsCmd = {
				command : "peerMessageCommand",
				streamId : streamId,
				definition : definition,
				data: data,
		};

		this.webSocketAdaptor.send(JSON.stringify(jsCmd));
	}
	
	forceStreamQuality(streamId, resolution) 
	{
		var jsCmd = {
				command : "forceStreamQuality",
				streamId : streamId,
				streamHeight : resolution
		};
		this.webSocketAdaptor.send(JSON.stringify(jsCmd));
	}

	sendData(streamId, data) 
	{
		var CHUNK_SIZE = 16000;
		var dataChannel = this.remotePeerConnection[streamId].dataChannel;
        var length = data.length || data.size || data.byteLength;
		var sent = 0;

		if(typeof data === 'string' || data instanceof String){
			dataChannel.send(data);
		}
		else {
			var token = Math.floor(Math.random() * 999999);
			let header = new Int32Array(2);
			header[0] = token;
			header[1] = length;

			dataChannel.send(header);

			var sent = 0;
			while(sent < length) {
				var size = Math.min(length-sent, CHUNK_SIZE);
				var buffer = new Uint8Array(size+4);
				var tokenArray = new Int32Array(1);
				tokenArray[0] = token;
				buffer.set(new Uint8Array(tokenArray.buffer, 0, 4), 0);

				var chunk = data.slice(sent, sent+size);
				buffer.set(new Uint8Array(chunk), 4);
				sent += size;

				dataChannel.send(buffer);
			}
		}
	}
}<|MERGE_RESOLUTION|>--- conflicted
+++ resolved
@@ -39,7 +39,6 @@
 		this.bandwidth = 900; //default bandwidth kbps
 		this.isMultiPeer = false; //used for multiple peer client
 		this.multiPeerStreamId = null;   //used for multiple peer client
-		this.isWebSocketTriggered = false;
 		this.webSocketAdaptor = null;
 		this.isPlayMode = false;
 		this.debug = false;
@@ -52,14 +51,12 @@
 	     * The difference is that no video or audio is sent when this field is true 
 		 */
 		this.onlyDataChannel = false;
-<<<<<<< HEAD
-=======
+
 		
 		/**
 		 * While publishing and playing streams data channel is enabled by default
 		 */
 		this.dataChannelEnabled = true;
->>>>>>> 2bdf7072
 
 		this.receivingMessages = new Map();
 
