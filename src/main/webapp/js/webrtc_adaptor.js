import {PeerStats} from "./peer_stats.js"
import {WebSocketAdaptor} from "./websocket_adaptor.js"
import {MediaManager} from "./media_manager.js" 
import {SoundMeter} from "./soundmeter.js" 


/**
 * This structure is used to handle large size data channel messages (like image)
 * which should be splitted into chunks while sending and receiving.
 * 
*/
class ReceivingMessage{
		constructor(size) {
		this.size = size;
		this.received = 0;
		this.data = new ArrayBuffer(size);
	}
}

/**
 * WebRTCAdaptor Class is interface to the JS SDK of Ant Media Server (AMS). This class manages the signalling, 
 * keeps the states of peers.
 * 
 * This class is used for peer-to-peer signalling,
 * publisher and player signalling and conference. 
 * 
 * Also it is responsible for some room management in conference case.
 * 
 * There are different use cases in AMS. This class is used for all of them.
 * 
 * WebRTC Publish
 * WebRTC Play
 * WebRTC Data Channel Connection
 * WebRTC Conference
 * WebRTC Multitrack Play
 * WebRTC Multitrack Conference
 * WebRTC peer-to-peer session
 * 
 */
export class WebRTCAdaptor
{
	constructor(initialValues){
		/**
		 * Used while initializing the PeerConnection
		 * https://developer.mozilla.org/en-US/docs/Web/API/RTCPeerConnection/RTCPeerConnection#parameters
		 */
		this.peerconnection_config = null;

		/**
		 * Used while creating SDP (answer or offer)
		 * https://developer.mozilla.org/en-US/docs/Web/API/RTCPeerConnection/createOffer#parameters
		 */
		this.sdp_constraints = null;

		/**
		 * This keeps the PeerConnections for each stream id.
		 * It is an array because one @WebRTCAdaptor instance can manage multiple WebRTC connections as in the conference.
		 * Its indices are the Stream Ids of each stream
		 */
		this.remotePeerConnection = new Array();

		/**
		 * This keeps statistics for the each PeerConnection.
		 * It is an array because one @WebRTCAdaptor instance can manage multiple WebRTC connections as in the conference.
		 * Its indices are the Stream Ids of each stream
		 */
		this.remotePeerConnectionStats = new Array();

		/**
		 * This keeps the Remote Description (SDP) set status for each PeerConnection.
		 * We need to keep this status because sometimes ice candidates from the remote peer
		 * may come before the Remote Description (SDP). So we need to store those ice candidates 
		 * in @iceCandidateList field until we get and set the Remote Description.
		 * Otherwise setting ice candidates before Remote description may cause problem.
		 */
		this.remoteDescriptionSet = new Array();

		/**
		 * This keeps the Ice Candidates which are received before the Remote Description (SDP) received.
		 * For details please check @remoteDescriptionSet field.
		 */
		this.iceCandidateList = new Array();

		/**
		 * This is the name for the room that is desired to join in conference mode.
		 */
		this.roomName = null;

		/**
		 * This keeps StreamIds for the each playing session.
		 * It is an array because one @WebRTCAdaptor instance can manage multiple playing sessions.
		 */
		this.playStreamId = new Array();
		
		/**
		 * Audio context to use
		 */
		this.audioContext = new AudioContext();

		/**
		 * This is the flag indicates if multiple peers will join a peer in the peer to peer mode.
		 * This is used only with Embedded SDk
		 */
		this.isMultiPeer = false;

		/**
		 * This is the stream id that multiple peers can join a peer in the peer to peer mode.
		 * This is used only with Embedded SDk
		 */
		this.multiPeerStreamId = null; 

		/**
		 * This is instance of @WebSocketAdaptor and manages to websocket connection.
		 * All signalling messages are sent to/recived from
		 * the Ant Media Server over this web socket connection  
		 */
		this.webSocketAdaptor = null;

		/**
		 * This flags indicates if this @WebRTCAdaptor instance is used only for playing session(s) 
		 * You don't need camera/mic access in play mode
		 */
		this.isPlayMode = false;

		/**
		 * This flags enables/disables debug logging
		 */
		this.debug = false;
<<<<<<< HEAD
		this.viewerInfo = "";
		this.publishStreamId = null;
		this.blackFrameTimer = null;
		this.idMapping = new Array();
		this.deviceArray = new Array();
		this.inputDeviceBusyQueue = 0;
=======
>>>>>>> ca1f4838

		/**
		 * This is the Stream Id for the publisher. One @WebRCTCAdaptor supports only one publishing
		 * session for now (23.02.2022).
		 * In conference mode you can join a room with null stream id. In that case
		 * Ant Media Server generates a stream id and provides it JoinedTheRoom callback and it is set to this field.
		 */
		this.publishStreamId = null;

		/**
		 * This is used to keep stream id and track id (which is provided in SDP) mapping
		 * in MultiTrack Playback and conference.
		 */
		this.idMapping = new Array();

		/**
		 * This is used when only data is brodcasted with the same way video and/or audio.
	     * The difference is that no video or audio is sent when this field is true 
		 */
		this.onlyDataChannel = false;

		/**
		 * While publishing and playing streams data channel is enabled by default
		 */
		this.dataChannelEnabled = true;

		/**
		 * This is array of @ReceivingMessage 
		 * When you receive multiple large size messages @ReceivingMessage simultaneously
		 * this map is used to indicate them with its index tokens.
		 */
		this.receivingMessages = new Map();

		/**
		 * Supported candidate types. Below types are for both sending and receiving candidates.
		 * It means if when client receives candidate from STUN server, it sends to the server if candidate's protocol
		 * is in the list. Likely, when client receives remote candidate from server, it adds as ice candidate
		 * if candidate protocol is in the list below.
		 */
		this.candidateTypes = ["udp", "tcp"];
		
		/**
		 * The values of the above fields are provided as this constructor parameter.
		 * TODO: Also some other hidden parameters may be passed here
		 */
		for(var key in initialValues) {
			if(initialValues.hasOwnProperty(key)) {
				this[key] = initialValues[key];
			}
		}

		/**
		 * The html video tag for receiver is got here
		 */
		this.remoteVideo = document.getElementById(this.remoteVideoId);

<<<<<<< HEAD
		//A dummy stream created to replace the tracks when camera is turned off.
		this.dummyCanvas =document.createElement("canvas");

		// It should be compatible with previous version
		if(this.mediaConstraints.video == "camera") {
			this.publishMode="camera";
		}
		else if(this.mediaConstraints.video == "screen") {
			this.publishMode="screen";
		}
		else if(this.mediaConstraints.video == "screen+camera") {
			this.publishMode="screen+camera";
		}
				
		//Check browser support for screen share function
		this.checkBrowserScreenShareSupported();
		
		if (!this.isPlayMode && !this.onlyDataChannel && typeof this.mediaConstraints != "undefined" && this.localStream == null)
		{
			this.checkWebRTCPermissions();

			// Get devices only in publish mode.
			this.getDevices();
			this.trackDeviceChange();

			if (typeof this.mediaConstraints.video != "undefined" && this.mediaConstraints.video != false)
			{
				this.openStream(this.mediaConstraints, this.mode);	
			}
			else {
				// get only audio
				var media_audio_constraint = { audio: this.mediaConstraints.audio };
				this.navigatorUserMedia(media_audio_constraint , stream => {
					this.gotStream(stream);
				}, true)
			}
		}
		else {
			//just playing, it does not open any stream
			this.checkWebSocketConnection();
		}
	}
	setDesktopwithCameraSource(stream, streamId, audioStream, onEndedCallback) 
	{
		this.desktopStream = stream;
		this.navigatorUserMedia({video: true, audio: false},cameraStream => {
			this.smallVideoTrack = cameraStream.getVideoTracks()[0];
			
			//create a canvas element
			var canvas = document.createElement("canvas");
			var canvasContext = canvas.getContext("2d");

			//create video element for screen
			//var screenVideo = document.getElementById('sourceVideo');
			var screenVideo = document.createElement('video');

			screenVideo.srcObject = stream;
			screenVideo.play();
			//create video element for camera
			var cameraVideo = document.createElement('video');

			cameraVideo.srcObject = cameraStream;
			cameraVideo.play();
			var canvasStream = canvas.captureStream(15);

			if(this.localStream == null){
				this.gotStream(canvasStream);
			}
			else{
				this.updateVideoTrack(canvasStream,streamId,this.mediaConstraints,onended,null);
			}
			if (onEndedCallback != null) {
				stream.getVideoTracks()[0].onended = function(event) {
					onEndedCallback(event);
				}
			}

			//update the canvas
			setInterval(() => {
				//draw screen to canvas
				canvas.width = screenVideo.videoWidth;
				canvas.height = screenVideo.videoHeight;
				canvasContext.drawImage(screenVideo, 0, 0, canvas.width, canvas.height);

				var cameraWidth = screenVideo.videoWidth * (this.camera_percent/100);
				var cameraHeight = (cameraVideo.videoHeight/cameraVideo.videoWidth)*cameraWidth

				var positionX = (canvas.width - cameraWidth) - this.camera_margin;
				var positionY;

				if (this.camera_location == "top") {
					positionY = this.camera_margin;
				}
				else { //if not top, make it bottom
					//draw camera on right bottom corner
					positionY = (canvas.height - cameraHeight) - this.camera_margin;
				}
				canvasContext.drawImage(cameraVideo, positionX, positionY, cameraWidth, cameraHeight);
			}, 66);
		}, true)
	}
	trackDeviceChange(){
		navigator.mediaDevices.ondevicechange = () => {
			this.getDevices();
		}
	}
	getDevices(){
		navigator.mediaDevices.enumerateDevices().then(devices => {
			this.deviceArray = new Array();
			let checkAudio = false
			let checkVideo = false
			devices.forEach(device => {	
				if (device.kind == "audioinput" || device.kind == "videoinput") {
					this.deviceArray.push(device);
					if(device.kind=="audioinput"){
						checkAudio = true;
					}
					if(device.kind=="videoinput"){
						checkVideo = true;
					}
				}
			});
			this.callback("available_devices", this.deviceArray);
			if(checkAudio == false && this.localStream == null){
				console.log("Audio input not found")
				console.log("Retrying to get user media without audio")
				if(this.inputDeviceNotFoundLimit < 2){
					if(checkVideo != false){
						this.openStream({video : true, audio : false}, this.mode)
						this.inputDeviceNotFoundLimit++;
					}else{
						console.log("Video input not found")
						alert("There is no video or audio input")
					}
				}
				else{
					alert("No input device found, publish is not possible");
				}
			}
		}).catch(err => {
			console.error("Cannot get devices -> error name: " + err.name + ": " + err.message);
		});
	}

	prepareStreamTracks(mediaConstraints,audioConstraint,stream,streamId) 
	{
		//this trick, getting audio and video separately, make us add or remove tracks on the fly
		var audioTrack = stream.getAudioTracks()
		if (audioTrack.length > 0 && this.publishMode == "camera") {
			audioTrack[0].stop();
			stream.removeTrack(audioTrack[0]);
		}
		//now get only audio to add this stream
		if (audioConstraint != "undefined" && audioConstraint != false) {
			var media_audio_constraint = { audio: audioConstraint};
			this.navigatorUserMedia(media_audio_constraint, audioStream => {

				audioStream = this.setGainNodeStream(audioStream);
				if (this.originalAudioTrackGainNode !== null) {
					this.originalAudioTrackGainNode.stop();
				}
				this.originalAudioTrackGainNode = audioStream.getAudioTracks()[1];

				//add callback if desktop is sharing
				var onended = event => {
					this.callback("screen_share_stopped");
					this.setVideoCameraSource(streamId, mediaConstraints, null, true);
				}

				if(this.publishMode == "screen"){
					this.updateVideoTrack(stream,streamId,mediaConstraints,onended,true);
					if(audioTrack.length > 0 ){
						var mixedStream = this.mixAudioStreams(stream, audioStream, streamId);
						this.updateAudioTrack(mixedStream,streamId,null);
					}
					else{
						this.updateAudioTrack(audioStream,streamId,null);
					}
				}
				else if(this.publishMode == "screen+camera" ){
					if(audioTrack.length > 0 ){
						var mixedStream = this.mixAudioStreams(stream, audioStream, streamId);
						this.updateAudioTrack(mixedStream,streamId,null);
						this.setDesktopwithCameraSource(stream,streamId, mixedStream,onended);
					}
					else{
						this.updateAudioTrack(audioStream,streamId,null);
						this.setDesktopwithCameraSource(stream,streamId,audioStream,onended);
					}
				}
				else{
					if(audioConstraint != false && audioConstraint != undefined){
						stream.addTrack(audioStream.getAudioTracks()[0]);
					}
					this.gotStream(stream);
				}
				this.checkWebSocketConnection();
			}, true)
		}
		else {
			if(typeof audioStream != "undefined" && audioStream.getAudioTracks()[0] != null){
				stream.addTrack(audioStream.getAudioTracks()[0]);
			}
			this.gotStream(stream);
		}
	}

	navigatorUserMedia(mediaConstraints, func ,catch_error)
	{
		if( catch_error == true){
		navigator.mediaDevices.getUserMedia(mediaConstraints).then(func).catch(error => {
			if (error.name == "NotFoundError"){
				this.getDevices()
			}
			if (error.name == "NotReadableError"){
				this.callbackError(error.name, error.message);
				this.tryNextAvailableDevice();
			}
			else{
				this.callbackError(error.name, error.message);
			}
			});
		}else {
			navigator.mediaDevices.getUserMedia(mediaConstraints).then(func)
		}
	}

	tryNextAvailableDevice(){

		var videoDeviceCount = 0;
		var videoDeviceArray = new Array();

		// Count all video input devices
		this.deviceArray.forEach(function(device) {
			if (device.kind == "videoinput") {
					videoDeviceCount++;
					videoDeviceArray.push(device);
			}
		});

		// If all devices are busy then it should exit queue
		if(this.inputDeviceBusyQueue+1 == videoDeviceCount){ //
			this.callbackError("NotFoundError");
			return;
		}

		for (let i = 0; i < videoDeviceCount; i++) {
			if(i == this.inputDeviceBusyQueue ){
				this.inputDeviceBusyQueue++;
				console.log(videoDeviceArray[i].label + " video device is busy");

				console.log("Switching video device to " + videoDeviceArray[i+1].label);
				this.callback("device_changed", videoDeviceArray[i+1].deviceId);
				break;
			}
		}

	}	

	/**
	 * Get user media
	 */
	getUserMedia(mediaConstraints, audioConstraint, streamId) 
	{
		const resetTrack = (stream) => {
			let videoTracks = stream.getVideoTracks();
			let audioTracks = stream.getAudioTracks();
			
			if (videoTracks.length > 0) {
				if (this.videoTrack !== null)
					this.videoTrack.stop();
				this.videoTrack = videoTracks[0];
			}
			
			if (audioTracks.length > 0) {
				if (this.audioTrack !== null)
					this.audioTrack.stop();				
				this.audioTrack = audioTracks[0];	
			}		

			if (this.smallVideoTrack)
				this.smallVideoTrack.stop();
			return stream;
		}
=======
		/**
		  * Keeps the sound meters for each connection. Its index is stream id
		  */
		 this.soundMeters = new Array();
		 
		 /**
		  * Keeps the current audio level for each playing streams in conference mode
		  */
		 this.soundLevelList = new Array();

		/**
		 * All media management works for teh local stream are made by @MediaManager class.
		 * for details please check @MediaManager
		 */
		this.mediaManager = new MediaManager({
			userParameters : initialValues,
			webRTCAdaptor : this,

			callback : (info, obj) => {this.callback(info, obj)},
			callbackError : (error, message) => {this.callbackError(error, message)},
			getSender : (streamId, type) => {return this.getSender(streamId, type)},
		});				
>>>>>>> ca1f4838
		
		//Initialize the local stream (if needed) and web socket connection
		this.initialize();
	} 

	/**
	 * Called by constuctor to 
	 * 	-check local stream unless it is in play mode
	 * 	-start websocket connection
	 */
	initialize() {
		if (!this.isPlayMode && !this.onlyDataChannel && typeof this.mediaConstraints != "undefined" && this.mediaManager.localStream == null) {
			//we need local stream because it not a play mode
			this.mediaManager.initLocalStream();
		}
		this.checkWebSocketConnection();
	}

	/**
	 * Called to start a new WebRTC stream. AMS responds with start message.
	 * Parameters:
	 * 	 streamId: unique id for the stream
	 * 	 token: required if any stream security (token control) enabled. Check https://github.com/ant-media/Ant-Media-Server/wiki/Stream-Security-Documentation
	 * 	 subscriberId: required if TOTP enabled. Check https://github.com/ant-media/Ant-Media-Server/wiki/Time-based-One-Time-Password-(TOTP) 
	 * 	 subscriberCode: required if TOTP enabled. Check https://github.com/ant-media/Ant-Media-Server/wiki/Time-based-One-Time-Password-(TOTP)
	 *   streamName: required if you want to set a name for the stream
	 *   mainTrack: required if you want to start the stream as a subtrack for a main streamwhich has id of this parameter. 
	 * 				Check:https://antmedia.io/antmediaserver-webrtc-multitrack-playing-feature/
	 * 				!!! for multitrack conference set this value with roomName
	 *   metaData: a free text information for the stream to AMS. It is provided to Rest methods by the AMS
	 */ 
	publish(streamId, token, subscriberId, subscriberCode, streamName, mainTrack, metaData) 
	{
		//TODO: should refactor the repeated code  
		this.publishStreamId = streamId;
		this.mediaManager.publishStreamId = streamId;
		if (this.onlyDataChannel) {
			var jsCmd = {
				command : "publish",
				streamId : streamId,
				token : token,
				subscriberId: typeof subscriberId !== undefined ? subscriberId : "" ,
				subscriberCode: typeof subscriberCode !== undefined ? subscriberCode : "",
				streamName : typeof streamName !== undefined ? streamName : "" ,
				mainTrack : typeof mainTrack !== undefined ? mainTrack : "" ,
				video: false,
				audio: false,
				metaData: metaData,
			};
		}
		//If it started with playOnly mode and wants to publish now
		else if(this.mediaManager.localStream == null){
			this.mediaManager.navigatorUserMedia(this.mediaConstraints, (stream => {
				this.mediaManager.gotStream(stream);
				var jsCmd = {
					command : "publish",
					streamId : streamId,
					token : token,
					subscriberId: typeof subscriberId !== undefined ? subscriberId : "" ,
					subscriberCode: typeof subscriberCode !== undefined ? subscriberCode : "",
					streamName : typeof streamName !== undefined ? streamName : "" ,
					mainTrack : typeof mainTrack !== undefined ? mainTrack : "" ,				
					video: this.mediaManager.localStream.getVideoTracks().length > 0 ? true : false,
					audio: this.mediaManager.localStream.getAudioTracks().length > 0 ? true : false,
					metaData: metaData,
				};
				this.webSocketAdaptor.send(JSON.stringify(jsCmd));
			}), false);
		} 
		else{
			var jsCmd = {
					command : "publish",
					streamId : streamId,
					token : token,
					subscriberId: typeof subscriberId !== undefined ? subscriberId : "" ,
					subscriberCode: typeof subscriberCode !== undefined ? subscriberCode : "",
					streamName : typeof streamName !== undefined ? streamName : "" ,
					mainTrack : typeof mainTrack !== undefined ? mainTrack : "" ,
					video: this.mediaManager.localStream.getVideoTracks().length > 0 ? true : false,
					audio: this.mediaManager.localStream.getAudioTracks().length > 0 ? true : false,
					metaData: metaData,
			};
		}
		this.webSocketAdaptor.send(JSON.stringify(jsCmd));
	}

	/**
	 * Called to join a room. AMS responds with joinedTheRoom message.
	 * Parameters:
	 * 	 roomName: unique id of the room
	 * 	 stream: unique id of the stream belogns to this participant
	 * 	 mode: 	legacy for older implementation (default value)
	 * 			mcu for merging streams
	 * 			amcu: audio only conferences with mixed audio
	 */ 
	joinRoom(roomName, streamId, mode) 
	{
		this.roomName = roomName;

		var jsCmd = {
				command : "joinRoom",
				room: roomName,
				streamId: streamId,
				mode: mode,
		}
		this.webSocketAdaptor.send(JSON.stringify(jsCmd));
	}
	
	/**
	 * Called to start a playing session for a stream. AMS responds with start message.
	 * Parameters:
	 * 	 streamId: unique id for the stream that you want to play
	 * 	 token: required if any stream security (token control) enabled. Check https://github.com/ant-media/Ant-Media-Server/wiki/Stream-Security-Documentation
	 *   roomId: required if this stream is belonging to a room participant
	 *   enableTracks: required if the stream is a main stream of multitrack playing. You can pass the the subtrack id list that you want to play.
	 * 					you can also provide a track id that you don't want to play by adding ! before the id. 
	 * 	 subscriberId: required if TOTP enabled. Check https://github.com/ant-media/Ant-Media-Server/wiki/Time-based-One-Time-Password-(TOTP) 
	 * 	 subscriberCode: required if TOTP enabled. Check https://github.com/ant-media/Ant-Media-Server/wiki/Time-based-One-Time-Password-(TOTP)
	 *   metaData: a free text information for the stream to AMS. It is provided to Rest methods by the AMS
	 */ 
	play(streamId, token, roomId, enableTracks, subscriberId, subscriberCode, metaData) 
	{
		this.playStreamId.push(streamId);
		var jsCmd =
		{
				command : "play",
				streamId : streamId,
				token : token,
				room : roomId,
				trackList : enableTracks,
				subscriberId: typeof subscriberId !== undefined ? subscriberId : "" ,
				subscriberCode: typeof subscriberCode !== undefined ? subscriberCode : "",
				viewerInfo : metaData,
		}

		this.webSocketAdaptor.send(JSON.stringify(jsCmd));
	}

	/**
	 * Called to stop a publishing/playing session for a stream. AMS responds with publishFinished or playFinished message.
	 * Parameters:
	 * 	 streamId: unique id for the stream that you want to stop publishing or playing
	 */
	stop(streamId) 
	{
		this.closePeerConnection(streamId);

		var jsCmd = {
				command : "stop",
				streamId: streamId,
		};

		this.webSocketAdaptor.send(JSON.stringify(jsCmd));
	}

	/**
	 * Called to join a peer-to-peer mode session as peer. AMS responds with joined message.
	 * Parameters:
	 * 	 streamId: unique id for the peer-to-peer session
	 */
	join(streamId) 
	{
		var jsCmd = {
				command : "join",
				streamId : streamId,
				multiPeer : this.isMultiPeer && this.multiPeerStreamId == null,
				mode : this.isPlayMode ? "play" : "both",
		};

		this.webSocketAdaptor.send(JSON.stringify(jsCmd));
	}

	/**
	 * Called to leave from a conference room. AMS responds with leavedTheRoom message.
	 * Parameters:
	 * 	 roomName: unique id for the conference room
	 */
	leaveFromRoom(roomName) 
	{
		this.roomName = roomName;
		var jsCmd = {
				command : "leaveFromRoom",
				room: roomName,
		};
		console.log ("leave request is sent for "+ roomName);

		this.webSocketAdaptor.send(JSON.stringify(jsCmd));
	}

	/**
	 * Called to leave from a peer-to-peer mode session. AMS responds with leaved message.
	 * Parameters:
	 * 	 streamId: unique id for the peer-to-peer session
	 */
	leave(streamId) 
	{
		var jsCmd = {
				command : "leave",
				streamId: this.isMultiPeer && this.multiPeerStreamId != null ? this.multiPeerStreamId : streamId,
		};

		this.webSocketAdaptor.send(JSON.stringify(jsCmd));
		this.closePeerConnection(streamId);
		this.multiPeerStreamId = null;
	}

	/**
	 * Called to get a stream information for a specific stream. AMS responds with streamInformation message.
	 * Parameters:
	 * 	 streamId: unique id for the stream that you want to get info about
	 */
	getStreamInfo(streamId) 
	{
		var jsCmd = {
				command : "getStreamInfo",
				streamId: streamId,
		};
		this.webSocketAdaptor.send(JSON.stringify(jsCmd));
	}
	
	/**
	 * Called to update the meta information for a specific stream.
	 * Parameters:
	 * 	 streamId: unique id for the stream that you want to update MetaData
	 *   metaData: new free text information for the stream
	 */
	upateStreamMetaData(streamId, metaData) 
	{
		var jsCmd = {
				command : "updateStreamMetaData",
				streamId: streamId,
				metaData: metaData,
		};
		this.webSocketAdaptor.send(JSON.stringify(jsCmd));
	}
	
	/**
	 * Called to get the room information for a specific room. AMS responds with roomInformation message 
	 * which includes the ids and names of the streams in that room.
	 * Parameters:
	 * 	 roomName: unique id for the room that you want to get info about
	 * 	 streamId: unique id for the stream that is streamed by this @WebRTCAdaptor
	 */
	getRoomInfo(roomName,streamId) 
	{
		var jsCmd = {
				command : "getRoomInfo",
				streamId : streamId,
				room: roomName,
		};
		this.webSocketAdaptor.send(JSON.stringify(jsCmd));
	}

	/**
	 * Called to enable/disable data flow from the AMS for a specific track under a main track.
	 * Parameters:
	 * 	 mainTrackId: unique id for the main stream
	 * 	 trackId: unique id for the track that you want to enable/disable data flow for
	 * 	 enabled: true or false
	 */
	enableTrack(mainTrackId, trackId, enabled) 
	{
		var jsCmd = {
				command : "enableTrack",
				streamId : mainTrackId,
				trackId : trackId,
				enabled : enabled,
		};
		this.webSocketAdaptor.send(JSON.stringify(jsCmd));
	}

<<<<<<< HEAD
	getTracks(streamId, token) 
	{
		this.playStreamId.push(streamId);
		var jsCmd =
		{
				command : "getTrackList",
				streamId : streamId,
				token : token,
		}

		this.webSocketAdaptor.send(JSON.stringify(jsCmd));
	}

	gotStream(stream)
	{
		//NOTE: I couldn't find a possible reason that we call setGainNode here, it creates problems by adding the second audio track therefore commenting it out. Tahir.
		//Also the following line causes multiple audio tracks in a stream. burak
		//stream = this.setGainNodeStream(stream);

		this.localStream = stream;
		if (this.localVideo) {
			this.localVideo.srcObject = stream;
		}
		this.checkWebSocketConnection();
		this.getDevices();
	}
	
	/**
	* Toggle video track on the server side.
	*
	* streamId is the id of the stream
	* trackId is the id of the track. streamId is also one of the trackId of the stream. If you are having just a single track on your 
	*         stream, you need to give streamId as trackId parameter as well.  
	* enabled is the enable/disable video track. If it's true, server sends video track. If it's false, server does not send video
	
	*/
	toggleVideo(streamId, trackId, enabled) 
	{
		var jsCmd = {
				command : "toggleVideo",
				streamId: streamId,
				trackId: trackId,
				enabled: enabled,
		};
		this.webSocketAdaptor.send(JSON.stringify(jsCmd));
	}
	
	/**
	* Toggle audio track on the server side.
	*
	* streamId is the id of the stream
	* trackId is the id of the track. streamId is also one of the trackId of the stream. If you are having just a single track on your 
	*         stream, you need to give streamId as trackId parameter as well.  
	* enabled is the enable/disable video track. If it's true, server sends audio track. If it's false, server does not send audio
	*
	*/
	toggleAudio(streamId, trackId, enabled)
	{
		var jsCmd = {
				command : "toggleAudio",
				streamId: streamId,
				trackId: trackId,
				enabled: enabled,
		};
		this.webSocketAdaptor.send(JSON.stringify(jsCmd));
	}


	/**
	 * These methods are initialized when the user is muted himself in a publish scenario
	 * It will keep track if the user is trying to speak without sending any data to server
	 * Please don't forget to disable this function with disableAudioLevelWhenMuted if you use it.
	 */
	enableAudioLevelWhenMuted() {
		navigator.mediaDevices.getUserMedia({video:false, audio:true})
		.then((stream) => {
		this.mutedAudioStream = stream;
		const soundMeter = new SoundMeter(this.audioContext);
		soundMeter.connectToSource(this.mutedAudioStream, (e) => {
			if (e) {
				alert(e);
				return;
			}
			this.meterRefresh = setInterval(() => {
				if(soundMeter.instant.toFixed(2) > 0.1){
					this.callback("speaking_but_muted");
				}
			}, 200);
		});
			
		})
		.catch(function(err) {
			console.log("Can't get the soundlevel on mute")
		});
	}

	disableAudioLevelWhenMuted(){
		if(this.meterRefresh != null){
			clearInterval(this.meterRefresh)
		}

		if(this.mutedAudioStream != null){
			this.mutedAudioStream.getTracks().forEach(function(track) {
				track.stop();
			});
		}
	}
	
	switchDesktopCapture(streamId){
		this.publishMode = "screen";

		var audioConstraint = false;
		if (typeof this.mediaConstraints.audio != "undefined" && this.mediaConstraints.audio != false) {
			audioConstraint = this.mediaConstraints.audio;
		}
		
		if(typeof this.mediaConstraints.video != "undefined" && this.mediaConstraints.video != false){
			this.mediaConstraints.video = true
		}

		this.getUserMedia(this.mediaConstraints, audioConstraint, streamId);
	}
	/*
	* This method mixed the first stream audio to the second stream audio and 
	* returns mixed stream. 
	* stream: Initiali stream that contain video and audio
	* 
	*/
	mixAudioStreams(stream, secondStream,streamId)
	{
		//console.debug("audio stream track count: " + audioStream.getAudioTracks().length);
		var composedStream = new MediaStream();
		//added the video stream from the screen
		stream.getVideoTracks().forEach(function(videoTrack) {
			composedStream.addTrack(videoTrack);
		});

		this.audioContext = new AudioContext();
		var audioDestionation = this.audioContext.createMediaStreamDestination();

		if (stream.getAudioTracks().length > 0) {
			this.soundOriginGainNode = this.audioContext.createGain();

			//Adjust the gain for screen sound
			this.soundOriginGainNode.gain.value = 1;
			var audioSource = this.audioContext.createMediaStreamSource(stream);

			audioSource.connect(this.soundOriginGainNode).connect(audioDestionation);
		}
		else {
			console.debug("Origin stream does not have audio track")
		}

		if (secondStream.getAudioTracks().length > 0) {
			this.secondStreamGainNode = this.audioContext.createGain();
			
			//Adjust the gain for second sound
			this.secondStreamGainNode.gain.value = 1;

			var audioSource2 = this.audioContext.createMediaStreamSource(secondStream);
			audioSource2.connect(this.secondStreamGainNode).connect(audioDestionation);
		}
		else {
			console.debug("Second stream does not have audio track")
		}

		audioDestionation.stream.getAudioTracks().forEach(function(track) {
			composedStream.addTrack(track);
			console.log("audio destination add track");
		});

		return composedStream;
	}

	enableAudioLevel(stream, streamId) {

		const soundMeter = new SoundMeter(this.audioContext);

		// Put variables in global scope to make them available to the
		// browser console.
		soundMeter.connectToSource(stream, function(e) {
		if (e) {
			alert(e);
			return;
		}
		console.log("Added sound meter for stream: " + streamId + " = " + soundMeter.instant.toFixed(2));
		});

		this.soundMeters[streamId] = soundMeter;
	}

	getSoundLevelList(streamsList){
		for(let i = 0; i < streamsList.length; i++){
			this.soundLevelList[streamsList[i]] = this.soundMeters[streamsList[i]].instant.toFixed(2); 
		}
		this.callback("gotSoundList" , this.soundLevelList);
	}
	

	setGainNodeStream(stream){
		if(this.mediaConstraints.audio != false && typeof this.mediaConstraints.audio != "undefined"){
			// Get the videoTracks from the stream.
			const videoTracks = stream.getVideoTracks();

			// Get the audioTracks from the stream.
			const audioTracks = stream.getAudioTracks();

			/**
			* Create a new audio context and build a stream source,
			* stream destination and a gain node. Pass the stream into 
			* the mediaStreamSource so we can use it in the Web Audio API.
			*/
			this.audioContext = new AudioContext();
			let mediaStreamSource = this.audioContext.createMediaStreamSource(stream);
			let mediaStreamDestination = this.audioContext.createMediaStreamDestination();
			this.soundOriginGainNode = this.audioContext.createGain();

			/**
			* Connect the stream to the gainNode so that all audio
			* passes through the gain and can be controlled by it.
			* Then pass the stream from the gain to the mediaStreamDestination
			* which can pass it back to the RTC client.
			*/
			mediaStreamSource.connect(this.soundOriginGainNode);
			this.soundOriginGainNode.connect(mediaStreamDestination);

			if(this.currentVolume == null){
				this.soundOriginGainNode.gain.value = 1;
			}
			else{
				this.soundOriginGainNode.gain.value = this.currentVolume;
			}

			/**
			* The mediaStreamDestination.stream outputs a MediaStream object
			* containing a single AudioMediaStreamTrack. Add the video track
			* to the new stream to rejoin the video with the controlled audio.
			*/
			const controlledStream = mediaStreamDestination.stream;

			for (const videoTrack of videoTracks) {
				controlledStream.addTrack(videoTrack);
			}
			for (const audioTrack of audioTracks) {
				controlledStream.addTrack(audioTrack);
			}

			/**
			* Use the stream that went through the gainNode. This
			* is the same stream but with altered input volume levels.
			*/
			return controlledStream;
		}
		return stream;
	}

	switchAudioInputSource(streamId, deviceId) 
	{
		//stop the track because in some android devices need to close the current camera stream
		var audioTrack = this.localStream.getAudioTracks()[0];
		if (audioTrack) {
			audioTrack.stop();
		}
		else {
		   console.warn("There is no audio track in local stream");
		}

		if (typeof deviceId != "undefined" ) {
			if(this.mediaConstraints.audio !== true)
				this.mediaConstraints.audio.deviceId = deviceId;
			else 
				this.mediaConstraints.audio = { "deviceId": deviceId };
		}
		this.setAudioInputSource(streamId, this.mediaConstraints, null, true, deviceId);
	}


	/**
	 * 
	 * @param {*} streamId Id of the stream to be changed.
	 * @param {*} deviceId Id of the device which will use as a media device
	 * @param {*} onEndedCallback callback for when the switching video state is completed, can be used to understand if it is loading or not
	 * 
	 * This method is used to switch to video capture. 
	 */
	switchVideoCameraCapture(streamId, deviceId, onEndedCallback) 
	{

		//stop the track because in some android devices need to close the current camera stream
		if (this.localStream != null && this.localStream.getVideoTracks()[0] != null ) {
			this.localStream.getVideoTracks()[0].stop();
		}
		else {
		   console.warn("There is no video track in local stream");
		}
		
		this.publishMode = "camera";		
		navigator.mediaDevices.enumerateDevices().then(devices => {
			for(let i = 0; i < devices.length; i++) {	
				if (devices[i].kind == "videoinput") {
					//Adjust video source only if there is a matching device id with the given one.
					//It creates problems if we don't check that since video can be just true to select default cam and it is like that in many cases.
					if(devices[i].deviceId == deviceId){
						if(this.mediaConstraints.video !== true)
							this.mediaConstraints.video.deviceId = { exact: deviceId };
						else 
							this.mediaConstraints.video = { deviceId: { exact: deviceId } };
						break;
					}
				}
			};
			//If no matching device found don't adjust the media constraints let it be true instead of a device ID
			console.debug("Given deviceId = " + deviceId + " - Media constraints video property = " + this.mediaConstraints.video);
			this.setVideoCameraSource(streamId, this.mediaConstraints, null, true, deviceId);
		})

	}

	switchDesktopCaptureWithCamera(streamId) 
	{
		if(typeof this.mediaConstraints.video != "undefined" && this.mediaConstraints.video != false){
			this.mediaConstraints.video = true
		}

		this.publishMode = "screen+camera";

		var audioConstraint = false;
		if (typeof this.mediaConstraints.audio != "undefined" && this.mediaConstraints.audio != false) {
			audioConstraint = this.mediaConstraints.audio;
		}
		this.getUserMedia(this.mediaConstraints, audioConstraint, streamId);
	}
	
	/**
	 * This method updates the local stream. It removes existant audio track from the local stream
	 * and add the audio track in `stream` parameter to the local stream
	 */
	updateLocalAudioStream(stream, onEndedCallback) 
	{
		var newAudioTrack = stream.getAudioTracks()[0];
		
		if (this.localStream != null && this.localStream.getAudioTracks()[0] != null) 
		{
			var audioTrack = this.localStream.getAudioTracks()[0];
			this.localStream.removeTrack(audioTrack);
			audioTrack.stop();
			this.localStream.addTrack(newAudioTrack);
		}
		else if(this.localStream != null){
			this.localStream.addTrack(newAudioTrack);
		}
		else{
			this.localStream = stream
		}
		

		if (this.localVideo != null) 
		{   //it can be null
			this.localVideo.srcObject = this.localStream;
		}

		if (onEndedCallback != null) {
			stream.getAudioTracks()[0].onended = function(event) {
				onEndedCallback(event);
			}
		}
	}
	
	/**
	 * This method updates the local stream. It removes existant video track from the local stream
	 * and add the video track in `stream` parameter to the local stream
	 */
	updateLocalVideoStream(stream, onEndedCallback, stopDesktop) 
	{
		if (stopDesktop && this.desktopStream != null) {
			this.desktopStream.getVideoTracks()[0].stop();
		}

		var newVideoTrack = stream.getVideoTracks()[0];

		if(this.localStream != null && this.localStream.getVideoTracks()[0] != null){
			var videoTrack = this.localStream.getVideoTracks()[0];
			this.localStream.removeTrack(videoTrack);
			videoTrack.stop();
			this.localStream.addTrack(newVideoTrack);
		}
		else if(this.localStream != null){
			this.localStream.addTrack(newVideoTrack);
		}
		else{
			this.localStream = stream;
		}

		if (this.localVideo) {
			this.localVideo.srcObject = this.localStream;
		}

		if (onEndedCallback != null) {
			stream.getVideoTracks()[0].onended = function(event) {
				onEndedCallback(event);
			}
		}
	}
	
	/**
	 * This method sets Audio Input Source. 
	 * It calls updateAudioTrack function for the update local audio stream.
	 */
	setAudioInputSource(streamId, mediaConstraints, onEndedCallback) 
	{
		this.navigatorUserMedia(mediaConstraints,stream => {
			this.updateAudioTrack(stream, streamId, mediaConstraints, onEndedCallback);
		}, true);
	}
	
	/**
	 * This method sets Video Input Source. 
	 * It calls updateVideoTrack function for the update local video stream.
	 */
	 setVideoCameraSource(streamId, mediaConstraints, onEndedCallback, stopDesktop) 
	 {
		 this.navigatorUserMedia(mediaConstraints, stream => {
			 //Video tracks should apply firstly
		 	 this.updateVideoTrack(stream, streamId, mediaConstraints, onEndedCallback, stopDesktop);

			 //Why did we update also the audio track here?
			 //This audio track update is necessary for such a case:
			 //If you enable screen share with browser audio and then 
			 //return back to the camera, the audio should be only from mic.
			 //If, we don't update audio with the following lines, 
			 //the mixed (mic+browser) audio would be streamed in the camera mode.
			 
			 this.updateAudioTrack(stream, streamId, mediaConstraints, onEndedCallback);
		 }, true);
	 }
	
	updateAudioTrack (stream, streamId, onEndedCallback) 
	{
		//These codes cover when audio source change with audio source buttons
		//this.setGainNodeStream should be call before the audio source change
		//this.setGainNodeStream codes calling in prepareStreamTracks function, but it's not calling when audio source change with switchAudioInputSource function
		stream = this.setGainNodeStream(stream);

		if (this.remotePeerConnection[streamId] != null) {
			var audioTrackSender = this.remotePeerConnection[streamId].getSenders().find(function(s) {
				return s.track.kind == "audio";
			});

			if (audioTrackSender) {
				audioTrackSender.replaceTrack(stream.getAudioTracks()[0]).then(result => {
					this.updateLocalAudioStream(stream, onEndedCallback);
	
				}).catch(function(error) {
					console.log(error.name);
				});
			}
			else {
				console.error("AudioTrackSender is undefined or null");
			}
		}
		else {
			this.updateLocalAudioStream(stream, onEndedCallback);
		}
	}

	updateVideoTrack(stream, streamId, mediaConstraints, onEndedCallback, stopDesktop) 
=======
	/**
	 * Called to get the track ids under a main stream. AMS responds with trackList message. 
	 * Parameters:
	 * 	 streamId: unique id for the main stream
	 * 	 token: not used 
	 * TODO: check this function
	 */
	getTracks(streamId, token) 
>>>>>>> ca1f4838
	{
		this.playStreamId.push(streamId);
		var jsCmd =
		{
				command : "getTrackList",
				streamId : streamId,
				token : token,
		}

		this.webSocketAdaptor.send(JSON.stringify(jsCmd));
	}

	/**
	 * Called by browser when a new track is added to WebRTC connetion. This is used to infor html pages with newStreamAvailable callback. 
	 * Parameters:
	 * 	 event: TODO
	 * 	 streamId: unique id for the stream 
	 */
	onTrack(event, streamId)
	{
		console.log("onTrack");
		if (this.remoteVideo != null) {
			//this.remoteVideo.srcObject = event.streams[0];
			if (this.remoteVideo.srcObject !== event.streams[0]) {
				this.remoteVideo.srcObject = event.streams[0];
				console.log('Received remote stream');
			}
		}
		else {
			var dataObj = {
					stream: event.streams[0],
					track: event.track,
					streamId: streamId,
					trackId: this.idMapping[streamId][event.transceiver.mid],
			}
			this.callback("newStreamAvailable", dataObj);
		}

	}

	/**
	 * Called by WebSocketAdaptor when a new ice candidate is received from AMS. 
	 * Parameters:
	 * 	 event: TODO
	 * 	 streamId: unique id for the stream 
	 */
	iceCandidateReceived(event, streamId)
	{
		if (event.candidate) {

			var protocolSupported = false;
			
			if (event.candidate.candidate == "") {
				//event candidate can be received and its value can be "".
				//don't compare the protocols
				protocolSupported = true;
			}
			else if (typeof event.candidate.protocol == "undefined") {
				this.candidateTypes.forEach(element => {
					if (event.candidate.candidate.toLowerCase().includes(element)) {
						protocolSupported = true;
					}
				});
			}
			else {
				protocolSupported = this.candidateTypes.includes(event.candidate.protocol.toLowerCase());
			}
			

			if (protocolSupported) {

				var jsCmd = {
						command : "takeCandidate",
						streamId : streamId,
						label : event.candidate.sdpMLineIndex,
						id : event.candidate.sdpMid,
						candidate : event.candidate.candidate
				};

				if (this.debug) {
					console.log("sending ice candiate for stream Id " + streamId );
					console.log(JSON.stringify(event.candidate));
				}
				this.webSocketAdaptor.send(JSON.stringify(jsCmd));
			}
			else {
				console.log("Candidate's protocol(full sdp: "+ event.candidate.candidate +") is not supported. Supported protocols: " + this.candidateTypes);
				if (event.candidate.candidate != "") { //
					this.callbackError("protocol_not_supported", "Support protocols: " + this.candidateTypes.toString() + " candidate: " + event.candidate.candidate);
				}
			}
		}
		else {
			console.log("No event.candidate in the iceCandidate event");
		}
	}

	/**
	 * Called internally to initiate Data Channel. 
	 * Note that Data Channel should be enabled fromAMS settings. 
	 * 	 streamId: unique id for the stream 
	 *   dataChannel: provided by PeerConnection
	 */
	initDataChannel(streamId, dataChannel) 
	{
		dataChannel.onerror = (error) => {
			console.log("Data Channel Error:", error );
			var obj = {
				streamId: streamId,
				error: error
			};
			console.log("channel status: ", dataChannel.readyState);
			if (dataChannel.readyState != "closed") {
				this.callbackError("data_channel_error", obj);
			}
		};

		dataChannel.onmessage = (event) => {
			var obj = {
				streamId: streamId,
				data: event.data,
			};

			var data = obj.data;

			if(typeof data === 'string' || data instanceof String){
				this.callback("data_received", obj);
			}
			else {
				var length = data.length || data.size || data.byteLength;

				var view = new Int32Array(data, 0, 1);
				var token = view[0];

				var msg = this.receivingMessages[token];
				if(msg == undefined) {
					var view = new Int32Array(data, 0, 2);
					var size = view[1];
					msg = new ReceivingMessage(size);
					this.receivingMessages[token] = msg;
					if(length > 8) {
						console.error("something went wrong in msg receiving");
					}
					return;
				}

				var rawData = data.slice(4, length);

				var dataView = new Uint8Array(msg.data);
				dataView.set(new Uint8Array(rawData), msg.received, length-4);
				msg.received += length-4;

				if(msg.size == msg.received) {
					obj.data = msg.data;
					this.callback("data_received", obj);
				}
			}
		};

		dataChannel.onopen = () => {
			this.remotePeerConnection[streamId].dataChannel = dataChannel;
			console.log("Data channel is opened");
			this.callback("data_channel_opened", streamId)
		};

		dataChannel.onclose = () => {
			console.log("Data channel is closed");
			this.callback("data_channel_closed", streamId);
		};
	}

	/**
	 * Called internally to initiate PeerConnection. 
	 * 	 streamId: unique id for the stream 
	 *   dataChannelMode: can be "publish" , "play" or "peer" based on this it is decided which way data channel is created
	 */
	initPeerConnection(streamId, dataChannelMode) 
	{
		if (this.remotePeerConnection[streamId] == null)
		{
			var closedStreamId = streamId;
			console.log("stream id in init peer connection: " + streamId + " close stream id: " + closedStreamId);
			this.remotePeerConnection[streamId] = new RTCPeerConnection(this.peerconnection_config);
			this.remoteDescriptionSet[streamId] = false;
			this.iceCandidateList[streamId] = new Array();
			if (!this.playStreamId.includes(streamId))
			{
				if(this.mediaManager.localStream != null) {
					//AddStream is deprecated thus updated to the addTrack after version 2.4.2.1
					this.mediaManager.localStream.getTracks().forEach(track => this.remotePeerConnection[streamId].addTrack(track, this.mediaManager.localStream));
				}
			}
			this.remotePeerConnection[streamId].onicecandidate = event => {
				this.iceCandidateReceived(event, closedStreamId);
			}
			this.remotePeerConnection[streamId].ontrack = event => {
				this.onTrack(event, closedStreamId);
			}

			this.remotePeerConnection[streamId].onnegotiationneeded = event => {
				console.log("onnegotiationneeded");
			}

			if (this.dataChannelEnabled){
				// skip initializing data channel if it is disabled
				if (dataChannelMode == "publish") {
					//open data channel if it's publish mode peer connection 
					const dataChannelOptions = {
							ordered: true,
					};
					if (this.remotePeerConnection[streamId].createDataChannel) {
						var dataChannel = this.remotePeerConnection[streamId].createDataChannel(streamId, dataChannelOptions);
						this.initDataChannel(streamId, dataChannel);
					}
					else {
						console.warn("CreateDataChannel is not supported");
					}

				} else if(dataChannelMode == "play") {
					//in play mode, server opens the data channel 
					this.remotePeerConnection[streamId].ondatachannel = ev => {
						this.initDataChannel(streamId, ev.channel);
					};
				}
				else {
					//for peer mode do both for now
					const dataChannelOptions = {
							ordered: true,
					};

					if (this.remotePeerConnection[streamId].createDataChannel) 
					{
						var dataChannelPeer = this.remotePeerConnection[streamId].createDataChannel(streamId, dataChannelOptions);
						this.initDataChannel(streamId, dataChannelPeer);
		
						this.remotePeerConnection[streamId].ondatachannel = ev => {
							this.initDataChannel(streamId, ev.channel);
						};
					}
					else {
						console.warn("CreateDataChannel is not supported");
					}
				}
			}

			this.remotePeerConnection[streamId].oniceconnectionstatechange = event => {
				var obj = {state:this.remotePeerConnection[streamId].iceConnectionState, streamId:streamId};
				this.callback("ice_connection_state_changed",obj);

				//
				if (!this.isPlayMode && !this.playStreamId.includes(streamId)) {
					if (this.remotePeerConnection[streamId].iceConnectionState == "connected") {

						this.mediaManager.changeBandwidth(this.mediaManager.bandwidth, streamId).then(() => {
							console.log("Bandwidth is changed to " + this.mediaManager.bandwidth);
						})
						.catch(e => console.warn(e));
					}
				}
			}

		}
	}

	/**
	 * Called internally to close PeerConnection. 
	 * 	 streamId: unique id for the stream 
	 */
	closePeerConnection(streamId) 
	{	
		if (this.remotePeerConnection[streamId] != null)
		{
			if (this.remotePeerConnection[streamId].dataChannel != null) {
				this.remotePeerConnection[streamId].dataChannel.close();
			}
			if (this.remotePeerConnection[streamId].signalingState != "closed") {
				this.remotePeerConnection[streamId].close();
				this.remotePeerConnection[streamId] = null;
				delete this.remotePeerConnection[streamId];
				var playStreamIndex = this.playStreamId.indexOf(streamId);
				if (playStreamIndex != -1)
				{
					this.playStreamId.splice(playStreamIndex, 1);
				}
			}
		}

		if (this.remotePeerConnectionStats[streamId] != null)
		{
			clearInterval(this.remotePeerConnectionStats[streamId].timerId);
			delete this.remotePeerConnectionStats[streamId];
		}
		if(this.soundMeters[streamId] != null){
			delete this.soundMeters[streamId];
		}				
	}

	/**
	 * Called to get the signalling state for a stream. 
	 * This information can be used for error handling.
	 * Check: https://developer.mozilla.org/en-US/docs/Web/API/RTCPeerConnection/connectionState
	 * 	 streamId: unique id for the stream 
	 */
	signallingState(streamId) 
	{
		if (this.remotePeerConnection[streamId] != null) {
			return this.remotePeerConnection[streamId].signalingState;
		}
		return null;
	}

	/**
	 * Called to get the ice connection state for a stream. 
	 * This information can be used for error handling.
	 * Check: https://developer.mozilla.org/en-US/docs/Web/API/RTCPeerConnection/iceConnectionState
	 * 	 streamId: unique id for the stream 
	 */
	iceConnectionState(streamId) 
	{
		if (this.remotePeerConnection[streamId] != null) {
			return this.remotePeerConnection[streamId].iceConnectionState;
		}
		return null;
	}

	/**
	 * Called by browser when Local Configuration (SDP) is created successfully. 
	 * It is set as LocalDescription first then sent to AMS.
	 * 	 configuration: created Local Configuration (SDP) 
	 * 	 streamId: unique id for the stream 
	 */
	gotDescription(configuration, streamId)
	{
		this.remotePeerConnection[streamId]
		.setLocalDescription(configuration)
		.then(responose =>  {
			console.debug("Set local description successfully for stream Id " + streamId);

			var jsCmd = {
					command : "takeConfiguration",
					streamId : streamId,
					type : configuration.type,
					sdp : configuration.sdp

			};

			if (this.debug) {
				console.debug("local sdp: ");
				console.debug(configuration.sdp);
			}

			this.webSocketAdaptor.send(JSON.stringify(jsCmd));

		}).catch((error) =>{
			console.error("Cannot set local description. Error is: " + error);
		});
	}

	/**
	 * Called by WebSocketAdaptor when Remote Configuration (SDP) is received from AMS. 
	 * It is set as RemoteDescription first then if @iceCandidateList has candidate that 
	 * is received bfore this message, it is added as ice candidate.
	 * 	 configuration: received Remote Configuration (SDP) 
	 * 	 idOfStream: unique id for the stream 
	 * 	 typeOfConfiguration: unique id for the stream 
	 * 	 idMapping: stream id and track id (which is provided in SDP) mapping in MultiTrack Playback and conference.
	 * 				It is recorded to match stream id as new tracks are added with @onTrack
	 */
	takeConfiguration(idOfStream, configuration, typeOfConfiguration, idMapping)
	{
		var streamId = idOfStream
		var type = typeOfConfiguration;
		var conf = configuration;
		var isTypeOffer = (type == "offer");

		var dataChannelMode = "publish";
		if(isTypeOffer) {
			dataChannelMode = "play";
		}

		this.idMapping[streamId] = idMapping;

		this.initPeerConnection(streamId, dataChannelMode);

		this.remotePeerConnection[streamId].setRemoteDescription(new RTCSessionDescription({
			sdp : conf,
			type : type
		})).then(response =>  {

			if (this.debug) {
				console.debug("set remote description is succesfull with response: " + response + " for stream : "
						+ streamId + " and type: " + type);
				console.debug(conf);
			}

			this.remoteDescriptionSet[streamId] = true;
			var length = this.iceCandidateList[streamId].length;
			console.debug("Ice candidate list size to be added: " + length);
			for (var i = 0; i < length; i++) {
				this.addIceCandidate(streamId, this.iceCandidateList[streamId][i]);
			}
			this.iceCandidateList[streamId] = [];

			if (isTypeOffer) {
				//SDP constraints may be different in play mode
				console.log("try to create answer for stream id: " + streamId);

				this.remotePeerConnection[streamId].createAnswer(this.sdp_constraints)
				.then(configuration =>
						{
					console.log("created answer for stream id: " + streamId);
					//support for stereo
          			configuration.sdp = configuration.sdp.replace("useinbandfec=1", "useinbandfec=1; stereo=1");
					this.gotDescription(configuration, streamId);
						})
						.catch((error) =>
								{
							console.error("create answer error :" + error);
								});
			}

		}).catch((error) => {
			if (this.debug) {
				console.error("set remote description is failed with error: " + error);
			}
			if(error.toString().indexOf("InvalidAccessError") > -1 || error.toString().indexOf("setRemoteDescription")  > -1){
				/**
				 * This error generally occurs in codec incompatibility.
				 * AMS for a now supports H.264 codec. This error happens when some browsers try to open it from VP8.
				 */
				this.callbackError("notSetRemoteDescription");
			}
		});

	}

	/**
	 * Called by WebSocketAdaptor when new ice candidate is received from AMS. 
	 * If Remote Description (SDP) is already set, the candidate is added immediately,
	 * otherwise stored in @iceCandidateList to add after Remote Description (SDP) set.
	 * 	 idOfTheStream: unique id for the stream 
	 * 	 tmpLabel: sdpMLineIndex 
	 * 	 tmpCandidate: ice candidate
	 */
	takeCandidate(idOfTheStream, tmpLabel, tmpCandidate) 
	{
		var streamId = idOfTheStream;
		var label = tmpLabel;
		var candidateSdp = tmpCandidate;

		var candidate = new RTCIceCandidate({
			sdpMLineIndex : label,
			candidate : candidateSdp
		});

		var dataChannelMode = "peer";
		this.initPeerConnection(streamId, dataChannelMode);

		if (this.remoteDescriptionSet[streamId] == true) {
			this.addIceCandidate(streamId, candidate);
		}
		else {
			console.debug("Ice candidate is added to list because remote description is not set yet");
			this.iceCandidateList[streamId].push(candidate);
		}
	};

	/**
	 * Called internally to add the Ice Candidate to PeerConnection 
	 * 	 streamId: unique id for the stream 
	 * 	 tmpCandidate: ice candidate
	 */
	addIceCandidate(streamId, candidate) 
	{	
		var protocolSupported = false;
		if (candidate.candidate == "") {
			//candidate can be received and its value can be "".
			//don't compare the protocols
			protocolSupported = true;
		}
		else if (typeof candidate.protocol == "undefined") {
			this.candidateTypes.forEach(element => {
				if (candidate.candidate.toLowerCase().includes(element)) {
					protocolSupported = true;
				}
			});
		}
		else {
			protocolSupported = this.candidateTypes.includes(candidate.protocol.toLowerCase());
		}	
		
		if (protocolSupported)
		{

			this.remotePeerConnection[streamId].addIceCandidate(candidate)
			.then(response => {
				if (this.debug) {
					console.log("Candidate is added for stream " + streamId);
				}
			})
			.catch((error) => {
				console.error("ice candiate cannot be added for stream id: " + streamId + " error is: " + error  );
				console.error(candidate);
			});
		}
		else {
			if (this.debug) {
				console.log("Candidate's protocol("+candidate.protocol+") is not supported." +
						"Candidate: " + candidate.candidate +" Supported protocols:" + this.candidateTypes);
			}
		}
	};

	/**
	 * Called by WebSocketAdaptor when start message is received //TODO: may be changed. this logic shouldn't be in WebSocketAdaptor
	 * 	 idOfStream: unique id for the stream 
	 */
	startPublishing(idOfStream) 
	{
		var streamId = idOfStream;

		this.initPeerConnection(streamId, "publish");

		this.remotePeerConnection[streamId].createOffer(this.sdp_constraints)
		.then(configuration => {
			this.gotDescription(configuration, streamId);
		})
		.catch((error) => {
			console.error("create offer error for stream id: " + streamId + " error: " + error);
		});
	};


	/**
	* Toggle video track on the server side.
	*
	*   streamId: is the id of the stream
	*   trackId: is the id of the track. streamId is also one of the trackId of the stream. If you are having just a single track on your 
	*         stream, you need to give streamId as trackId parameter as well.  
	*   enabled: is the enable/disable video track. If it's true, server sends video track. If it's false, server does not send video
	*/
	toggleVideo(streamId, trackId, enabled) 
	{
		var jsCmd = {
				command : "toggleVideo",
				streamId: streamId,
				trackId: trackId,
				enabled: enabled,
		};
		this.webSocketAdaptor.send(JSON.stringify(jsCmd));
	}
	
	/**
	* Toggle audio track on the server side.
	*
	*   streamId: is the id of the stream
	*   trackId: is the id of the track. streamId is also one of the trackId of the stream. If you are having just a single track on your 
	*         	stream, you need to give streamId as trackId parameter as well.  
	*   enabled: is the enable/disable video track. If it's true, server sends audio track. If it's false, server does not send audio
	*
	*/
	toggleAudio(streamId, trackId, enabled)
	{
		var jsCmd = {
				command : "toggleAudio",
				streamId: streamId,
				trackId: trackId,
				enabled: enabled,
		};
		this.webSocketAdaptor.send(JSON.stringify(jsCmd));
	}

	/**
	* Called to get statistics for a PeerConnection. It can be publisher or player.
	*
    * 	 streamId: unique id for the stream 
	*/
	getStats(streamId)
	{
		console.log("peerstatsgetstats = " + this.remotePeerConnectionStats[streamId]);

		this.remotePeerConnection[streamId].getStats(null).then(stats =>
		{
			var bytesReceived = -1;
			var videoPacketsLost = -1;
			var audioPacketsLost = -1;
			var fractionLost = -1;
			var currentTime = -1;
			var bytesSent = -1;
			var audioLevel = -1;
			var qlr = "";
			var framesEncoded = -1;
			var width = -1;
			var height = -1;
			var fps = -1;
			var frameWidth = -1;
			var frameHeight = -1;
			var videoRoundTripTime = -1;
			var videoJitter = -1;

			var audioRoundTripTime = -1;
			var audioJitter = -1;
			
			var framesDecoded = -1;
			var framesDropped = -1;
			var framesReceived = -1;
			
			var audioJitterAverageDelay = -1;
	        var videoJitterAverageDelay = -1;


			stats.forEach(value => {

				//console.log(value);

				if (value.type == "inbound-rtp" && typeof value.kind != "undefined")
				{
					bytesReceived += value.bytesReceived;
					if (value.kind == "audio") {
						audioPacketsLost = value.packetsLost;
					}
					else if (value.kind == "video") {
						videoPacketsLost = value.packetsLost;
					}

					fractionLost += value.fractionLost;
					currentTime = value.timestamp;
					
					
				}
				else if (value.type == "outbound-rtp")
				{//TODO: SPLIT AUDIO AND VIDEO BITRATES
					bytesSent += value.bytesSent
					currentTime = value.timestamp
					qlr = value.qualityLimitationReason;
					if(value.framesEncoded != null) { //audio tracks are undefined here
						framesEncoded += value.framesEncoded;
					}
				}
				else if (value.type == "track" && typeof value.kind != "undefined" && value.kind == "audio") {
					if (typeof value.audioLevel != "undefined") {
						audioLevel = value.audioLevel;
					}
					
					if (typeof value.jitterBufferDelay != "undefined" && typeof value.jitterBufferEmittedCount != "undefined") {
						audioJitterAverageDelay = value.jitterBufferDelay/value.jitterBufferEmittedCount;
					}
				}
				else if (value.type == "track" && typeof value.kind != "undefined" && value.kind == "video") 
				{
					if (typeof value.frameWidth != "undefined") {
						frameWidth = value.frameWidth;
					}
					if (typeof value.frameHeight != "undefined") {
						frameHeight = value.frameHeight;
					}
					
					if (typeof value.framesDecoded != "undefined") {
						framesDecoded = value.framesDecoded ;
					}
					
					if (typeof value.framesDropped != "undefined") {
						framesDropped = value.framesDropped;
					}
					
					if (typeof value.framesReceived != "undefined") {
						framesReceived = value.framesReceived;
					}
					
					if (typeof value.jitterBufferDelay != "undefined" && typeof value.jitterBufferEmittedCount != "undefined") {
						videoJitterAverageDelay = value.jitterBufferDelay/value.jitterBufferEmittedCount;
					}
				}
				else if (value.type == "remote-inbound-rtp" && typeof value.kind != "undefined") {

					if (typeof value.packetsLost != "undefined") {
						if (value.kind == "video") {
							//this is the packetsLost for publishing
							videoPacketsLost = value.packetsLost;
						}
						else if (value.kind == "audio") {
							//this is the packetsLost for publishing
							audioPacketsLost = value.packetsLost;
						}
					}

					if (typeof value.roundTripTime != "undefined") {
						if (value.kind == "video") {
							videoRoundTripTime = value.roundTripTime;
						}
						else if (value.kind == "audio") {
							audioRoundTripTime = value.roundTripTime;
						}
					}

					if (typeof value.jitter != "undefined") {
						if (value.kind == "video") {
							videoJitter = value.jitter;
						}
						else if (value.kind == "audio") {
							audioJitter = value.jitter;
						}
					}
				}
				else if (value.type == "media-source")
				{
					if(value.kind == "video") { //returns video source dimensions, not necessarily dimensions being encoded by browser
						width = value.width;
						height = value.height;
						fps = value.framesPerSecond;
					}
				}
			});

			this.remotePeerConnectionStats[streamId].totalBytesReceived = bytesReceived;
			this.remotePeerConnectionStats[streamId].videoPacketsLost = videoPacketsLost;
			this.remotePeerConnectionStats[streamId].audioPacketsLost = audioPacketsLost;
			this.remotePeerConnectionStats[streamId].fractionLost = fractionLost;
			this.remotePeerConnectionStats[streamId].currentTime = currentTime;
			this.remotePeerConnectionStats[streamId].totalBytesSent = bytesSent;
			this.remotePeerConnectionStats[streamId].audioLevel = audioLevel;
			this.remotePeerConnectionStats[streamId].qualityLimitationReason = qlr;
			this.remotePeerConnectionStats[streamId].totalFramesEncoded = framesEncoded;
			this.remotePeerConnectionStats[streamId].resWidth = width;
			this.remotePeerConnectionStats[streamId].resHeight = height;
			this.remotePeerConnectionStats[streamId].srcFps = fps;
			this.remotePeerConnectionStats[streamId].frameWidth = frameWidth;
			this.remotePeerConnectionStats[streamId].frameHeight = frameHeight;
			this.remotePeerConnectionStats[streamId].videoRoundTripTime = videoRoundTripTime;
			this.remotePeerConnectionStats[streamId].videoJitter = videoJitter;
			this.remotePeerConnectionStats[streamId].audioRoundTripTime = audioRoundTripTime;
			this.remotePeerConnectionStats[streamId].audioJitter = audioJitter;
			this.remotePeerConnectionStats[streamId].framesDecoded = framesDecoded;
			this.remotePeerConnectionStats[streamId].framesDropped = framesDropped;
			this.remotePeerConnectionStats[streamId].framesReceived = framesReceived;
			
			this.remotePeerConnectionStats[streamId].videoJitterAverageDelay = videoJitterAverageDelay;
			this.remotePeerConnectionStats[streamId].audioJitterAverageDelay = audioJitterAverageDelay;


			this.callback("updated_stats", this.remotePeerConnectionStats[streamId]);

		});
	}

	/**
	 * Called to start a periodic timer to get statistics periodically (5 seconds) for a specific stream.
	 *
     * 	 streamId: unique id for the stream 
	 */
	enableStats(streamId) 
	{
		if (this.remotePeerConnectionStats[streamId] == null) {
			this.remotePeerConnectionStats[streamId] = new PeerStats(streamId);
			this.remotePeerConnectionStats[streamId].timerId = setInterval(() =>
			{
				this.getStats(streamId);

			}, 5000);
		}
	}

	/**
	 * Called to stop the periodic timer which is set by @enableStats
	 *
     * 	 streamId: unique id for the stream 
	 */
	disableStats(streamId) 
	{
		if(this.remotePeerConnectionStats[streamId] != null || typeof this.remotePeerConnectionStats[streamId] != 'undefined'){
			clearInterval(this.remotePeerConnectionStats[streamId].timerId);
		}
	}

	/**
	 * Called to check and start Web Socket connection if it is not started
	 */
	 checkWebSocketConnection()
	 {
		 if (this.webSocketAdaptor == null || (this.webSocketAdaptor.isConnected() == false && this.webSocketAdaptor.isConnecting() == false) ) {
			 this.webSocketAdaptor = new WebSocketAdaptor({websocket_url : this.websocket_url, webrtcadaptor : this, callback : this.callback, callbackError : this.callbackError, debug : this.debug});
		 }
	 }

	/**
	 * Called to stop Web Socket connection
	 * After calling this function, create new WebRTCAdaptor instance, don't use the the same object
	 * Because all streams are closed on server side as well when websocket connection is closed.
	 */
	closeWebSocket() 
	{
		for (var key in this.remotePeerConnection) {
			this.remotePeerConnection[key].close();
		}
		//free the remote peer connection by initializing again
		this.remotePeerConnection = new Array();
		this.webSocketAdaptor.close();
	}

	/**
	 * Called to send a text message to other peer in the peer-to-peer sessionnnection is closed.
	 */
	peerMessage(streamId, definition, data) 
	{
		var jsCmd = {
				command : "peerMessageCommand",
				streamId : streamId,
				definition : definition,
				data: data,
		};

		this.webSocketAdaptor.send(JSON.stringify(jsCmd));
	}
	
	/**
	 * Called to force AMS to send the video with the specified resolution in case of Adaptive Streaming (ABR) enabled.
	 * Normally the resolution is automatically determined by AMS according to the network condition.
     * 	 streamId: unique id for the stream 
	 *   resolution: default is auto. You can specify any height value from the ABR list.
	 */
	forceStreamQuality(streamId, resolution) 
	{
		var jsCmd = {
				command : "forceStreamQuality",
				streamId : streamId,
				streamHeight : resolution
		};
		this.webSocketAdaptor.send(JSON.stringify(jsCmd));
	}

	/**
	 * Called to send data via DataChannel. DataChannel should be enabled on AMS settings. 
     * 	 streamId: unique id for the stream 
	 *   data: data that you want to send. It may be a text (may in Json format or not) or binary 
	 */
	sendData(streamId, data) 
	{
		var CHUNK_SIZE = 16000;
		var dataChannel = this.remotePeerConnection[streamId].dataChannel;
        var length = data.length || data.size || data.byteLength;
		var sent = 0;

		if(typeof data === 'string' || data instanceof String){
			dataChannel.send(data);
		}
		else {
			var token = Math.floor(Math.random() * 999999);
			let header = new Int32Array(2);
			header[0] = token;
			header[1] = length;

			dataChannel.send(header);

			var sent = 0;
			while(sent < length) {
				var size = Math.min(length-sent, CHUNK_SIZE);
				var buffer = new Uint8Array(size+4);
				var tokenArray = new Int32Array(1);
				tokenArray[0] = token;
				buffer.set(new Uint8Array(tokenArray.buffer, 0, 4), 0);

				var chunk = data.slice(sent, sent+size);
				buffer.set(new Uint8Array(chunk), 4);
				sent += size;

				dataChannel.send(buffer);
			}
		}
	}

	/**
	 * Called by user
	 * to add SoundMeter to a stream (remote stream)
	 * to measure audio level. This sound Meters are added to a map with the key of StreamId.
	 * When user called @getSoundLevelList, the instant levels are provided.
	 * 	
	 * This list can be used to add a sign to talking participant 
	 * in conference room. And also to determine the dominant audio to focus that player.
	 * @param {*} stream 
	 * @param {*} streamId 
	 */
	enableAudioLevel(stream, streamId) {
		const soundMeter = new SoundMeter(this.audioContext);

		// Put variables in global scope to make them available to the
		// browser console.
		soundMeter.connectToSource(stream, function(e) {
		if (e) {
			alert(e);
			return;
		}
		console.log("Added sound meter for stream: " + streamId + " = " + soundMeter.instant.toFixed(2));
		});

		this.soundMeters[streamId] = soundMeter;
	}

	/**
	 * Called by the user
	 * to get the audio levels for the streams for the provided StreamIds
	 * 
	 * @param {*} streamsList 
	 */
	getSoundLevelList(streamsList){
		for(let i = 0; i < streamsList.length; i++){
			this.soundLevelList[streamsList[i]] = this.soundMeters[streamsList[i]].instant.toFixed(2); 
		}
		this.callback("gotSoundList" , this.soundLevelList);
	}

	/**
	 * Called media manaher to get video/audio sender for the local peer connection
	 * 
	 * @param {*} streamId : 
	 * @param {*} type : "video" or "audio"
	 * @returns 
	 */
	getSender(streamId, type) {
		var sender = null;
		if (this.remotePeerConnection[streamId] != null) {
			sender = this.remotePeerConnection[streamId].getSenders().find(function(s) {
				return s.track.kind == type;
			});
		}
		return sender;
	}
	
	/**
	 * Called by user
	 * 
	 * @param {*} videoTrackId : track id associated with pinned video
	 * @param {*} streamId : streamId of the pinned video
 	 * @param {*} enabled : true | false
	 * @returns 
	 */
	assignVideoTrack(videoTrackId, streamId, enabled) {
		var jsCmd = {
				command : "assignVideoTrackCommand",
				streamId : streamId,
				videoTrackId : videoTrackId,
				enabled : enabled,
		};

		this.webSocketAdaptor.send(JSON.stringify(jsCmd));
	}
	
	/**
	 * Called by user
	 * video tracks may be less than the participants count
	 * so these parameters are used for assigning video tracks to participants.
	 * This message is used to make pagination in conference.
	 *
	 * @param {*} offset : start index for participant list to play
	 * @param {*} size : number of the participants to play
	 * @returns 
	 */
	updateVideoTrackAssignments(streamId, offset, size) {
		var jsCmd = {
				streamId : streamId,
				command : "updateVideoTrackAssignmentsCommand",
				offset : offset,
				size : size,
		};

		this.webSocketAdaptor.send(JSON.stringify(jsCmd));
	}
	
	/**
	 * Called by user
	 * This message is used to set max video track count in a conference.
	 *
	 * @param {*} maxTrackCount : maximum video track count
	 * @returns 
	 */
	setMaxVideoTrackCount(streamId, maxTrackCount) {
		var jsCmd = {
				streamId : streamId,
				command : "setMaxVideoTrackCountCommand",
				maxTrackCount : maxTrackCount,
		};

		this.webSocketAdaptor.send(JSON.stringify(jsCmd));
	}
	
	/**
	 * Called by user
	 * This message is used to send audio level in a conference.
	 *
	 * @param {*} value : audio lavel
	 * @returns 
	 */
	updateAudioLevel(streamId, value) {
		var jsCmd = {
				streamId : streamId,
				eventType : "UPDATE_AUDIO_LEVEL",
				audioLevel : value,
		};

		this.sendData(streamId, JSON.stringify(jsCmd));
	}
  

	/**
	 * The following messages are forwarded to MediaManager. They are also kept here because of backward compatibility.
	 * You can find the details about them in media_manager.js
	 */
	turnOffLocalCamera(streamId) {this.mediaManager.turnOffLocalCamera(streamId);}
	turnOnLocalCamera(streamId) {this.mediaManager.turnOnLocalCamera(streamId);}
	muteLocalMic() {this.mediaManager.muteLocalMic();}
	unmuteLocalMic() {this.mediaManager.unmuteLocalMic();}
	switchDesktopCapture(streamId) {this.mediaManager.switchDesktopCapture(streamId);}
	switchVideoCameraCapture(streamId, deviceId) {this.mediaManager.switchVideoCameraCapture(streamId, deviceId);}
	
	/**
	 * Called by User
	 * to switch between front and back camera on mobile devices
	 *
	 * @param {*} streamId Id of the stream to be changed.
	 * @param {*} facingMode it can be ""user" or "environment"
	 *
	 * This method is used to switch front and back camera.
	 */
	switchVideoCameraFacingMode(streamId, facingMode) {		
		this.mediaManager.switchVideoCameraFacingMode(streamId, facingMode);
	}
	
	switchDesktopCaptureWithCamera(streamId) {this.mediaManager.switchDesktopCaptureWithCamera(streamId);}
	switchAudioInputSource(streamId, deviceId) {this.mediaManager.switchAudioInputSource(streamId, deviceId);}
	setVolumeLevel(volumeLevel) {this.mediaManager.setVolumeLevel(volumeLevel);}
	enableAudioLevelForLocalStream(levelCallback, period) {this.mediaManager.enableAudioLevelForLocalStream(levelCallback, period);}
	applyConstraints(constraints){this.mediaManager.applyConstraints(constraints)};
	
	changeBandwidth(bandwidth, streamId) {
		this.mediaManager.changeBandwidth(bandwidth, streamId);
	}
	
	enableAudioLevelWhenMuted() {
		this.mediaManager.enableAudioLevelWhenMuted();
	}
	
	disableAudioLevelWhenMuted() {
		this.mediaManager.disableAudioLevelWhenMuted(); 
	}
	
	getVideoSender(streamId) { 
		return this.mediaManager.getVideoSender(streamId); 
	}

  closeStream() {
    this.mediaManager.closeStream();
  };
  
  applyConstraints(streamId, newConstaints) {
      this.mediaManager.applyConstraints(streamId, newConstaints);
  }

}


/* The Information Callbacks Called by This Class */
//TODO:

/* The Error Callbacks Called by This Class */
//TODO:<|MERGE_RESOLUTION|>--- conflicted
+++ resolved
@@ -126,15 +126,6 @@
 		 * This flags enables/disables debug logging
 		 */
 		this.debug = false;
-<<<<<<< HEAD
-		this.viewerInfo = "";
-		this.publishStreamId = null;
-		this.blackFrameTimer = null;
-		this.idMapping = new Array();
-		this.deviceArray = new Array();
-		this.inputDeviceBusyQueue = 0;
-=======
->>>>>>> ca1f4838
 
 		/**
 		 * This is the Stream Id for the publisher. One @WebRCTCAdaptor supports only one publishing
@@ -149,6 +140,8 @@
 		 * in MultiTrack Playback and conference.
 		 */
 		this.idMapping = new Array();
+		this.deviceArray = new Array();
+		this.inputDeviceBusyQueue = 0;
 
 		/**
 		 * This is used when only data is brodcasted with the same way video and/or audio.
@@ -191,292 +184,6 @@
 		 */
 		this.remoteVideo = document.getElementById(this.remoteVideoId);
 
-<<<<<<< HEAD
-		//A dummy stream created to replace the tracks when camera is turned off.
-		this.dummyCanvas =document.createElement("canvas");
-
-		// It should be compatible with previous version
-		if(this.mediaConstraints.video == "camera") {
-			this.publishMode="camera";
-		}
-		else if(this.mediaConstraints.video == "screen") {
-			this.publishMode="screen";
-		}
-		else if(this.mediaConstraints.video == "screen+camera") {
-			this.publishMode="screen+camera";
-		}
-				
-		//Check browser support for screen share function
-		this.checkBrowserScreenShareSupported();
-		
-		if (!this.isPlayMode && !this.onlyDataChannel && typeof this.mediaConstraints != "undefined" && this.localStream == null)
-		{
-			this.checkWebRTCPermissions();
-
-			// Get devices only in publish mode.
-			this.getDevices();
-			this.trackDeviceChange();
-
-			if (typeof this.mediaConstraints.video != "undefined" && this.mediaConstraints.video != false)
-			{
-				this.openStream(this.mediaConstraints, this.mode);	
-			}
-			else {
-				// get only audio
-				var media_audio_constraint = { audio: this.mediaConstraints.audio };
-				this.navigatorUserMedia(media_audio_constraint , stream => {
-					this.gotStream(stream);
-				}, true)
-			}
-		}
-		else {
-			//just playing, it does not open any stream
-			this.checkWebSocketConnection();
-		}
-	}
-	setDesktopwithCameraSource(stream, streamId, audioStream, onEndedCallback) 
-	{
-		this.desktopStream = stream;
-		this.navigatorUserMedia({video: true, audio: false},cameraStream => {
-			this.smallVideoTrack = cameraStream.getVideoTracks()[0];
-			
-			//create a canvas element
-			var canvas = document.createElement("canvas");
-			var canvasContext = canvas.getContext("2d");
-
-			//create video element for screen
-			//var screenVideo = document.getElementById('sourceVideo');
-			var screenVideo = document.createElement('video');
-
-			screenVideo.srcObject = stream;
-			screenVideo.play();
-			//create video element for camera
-			var cameraVideo = document.createElement('video');
-
-			cameraVideo.srcObject = cameraStream;
-			cameraVideo.play();
-			var canvasStream = canvas.captureStream(15);
-
-			if(this.localStream == null){
-				this.gotStream(canvasStream);
-			}
-			else{
-				this.updateVideoTrack(canvasStream,streamId,this.mediaConstraints,onended,null);
-			}
-			if (onEndedCallback != null) {
-				stream.getVideoTracks()[0].onended = function(event) {
-					onEndedCallback(event);
-				}
-			}
-
-			//update the canvas
-			setInterval(() => {
-				//draw screen to canvas
-				canvas.width = screenVideo.videoWidth;
-				canvas.height = screenVideo.videoHeight;
-				canvasContext.drawImage(screenVideo, 0, 0, canvas.width, canvas.height);
-
-				var cameraWidth = screenVideo.videoWidth * (this.camera_percent/100);
-				var cameraHeight = (cameraVideo.videoHeight/cameraVideo.videoWidth)*cameraWidth
-
-				var positionX = (canvas.width - cameraWidth) - this.camera_margin;
-				var positionY;
-
-				if (this.camera_location == "top") {
-					positionY = this.camera_margin;
-				}
-				else { //if not top, make it bottom
-					//draw camera on right bottom corner
-					positionY = (canvas.height - cameraHeight) - this.camera_margin;
-				}
-				canvasContext.drawImage(cameraVideo, positionX, positionY, cameraWidth, cameraHeight);
-			}, 66);
-		}, true)
-	}
-	trackDeviceChange(){
-		navigator.mediaDevices.ondevicechange = () => {
-			this.getDevices();
-		}
-	}
-	getDevices(){
-		navigator.mediaDevices.enumerateDevices().then(devices => {
-			this.deviceArray = new Array();
-			let checkAudio = false
-			let checkVideo = false
-			devices.forEach(device => {	
-				if (device.kind == "audioinput" || device.kind == "videoinput") {
-					this.deviceArray.push(device);
-					if(device.kind=="audioinput"){
-						checkAudio = true;
-					}
-					if(device.kind=="videoinput"){
-						checkVideo = true;
-					}
-				}
-			});
-			this.callback("available_devices", this.deviceArray);
-			if(checkAudio == false && this.localStream == null){
-				console.log("Audio input not found")
-				console.log("Retrying to get user media without audio")
-				if(this.inputDeviceNotFoundLimit < 2){
-					if(checkVideo != false){
-						this.openStream({video : true, audio : false}, this.mode)
-						this.inputDeviceNotFoundLimit++;
-					}else{
-						console.log("Video input not found")
-						alert("There is no video or audio input")
-					}
-				}
-				else{
-					alert("No input device found, publish is not possible");
-				}
-			}
-		}).catch(err => {
-			console.error("Cannot get devices -> error name: " + err.name + ": " + err.message);
-		});
-	}
-
-	prepareStreamTracks(mediaConstraints,audioConstraint,stream,streamId) 
-	{
-		//this trick, getting audio and video separately, make us add or remove tracks on the fly
-		var audioTrack = stream.getAudioTracks()
-		if (audioTrack.length > 0 && this.publishMode == "camera") {
-			audioTrack[0].stop();
-			stream.removeTrack(audioTrack[0]);
-		}
-		//now get only audio to add this stream
-		if (audioConstraint != "undefined" && audioConstraint != false) {
-			var media_audio_constraint = { audio: audioConstraint};
-			this.navigatorUserMedia(media_audio_constraint, audioStream => {
-
-				audioStream = this.setGainNodeStream(audioStream);
-				if (this.originalAudioTrackGainNode !== null) {
-					this.originalAudioTrackGainNode.stop();
-				}
-				this.originalAudioTrackGainNode = audioStream.getAudioTracks()[1];
-
-				//add callback if desktop is sharing
-				var onended = event => {
-					this.callback("screen_share_stopped");
-					this.setVideoCameraSource(streamId, mediaConstraints, null, true);
-				}
-
-				if(this.publishMode == "screen"){
-					this.updateVideoTrack(stream,streamId,mediaConstraints,onended,true);
-					if(audioTrack.length > 0 ){
-						var mixedStream = this.mixAudioStreams(stream, audioStream, streamId);
-						this.updateAudioTrack(mixedStream,streamId,null);
-					}
-					else{
-						this.updateAudioTrack(audioStream,streamId,null);
-					}
-				}
-				else if(this.publishMode == "screen+camera" ){
-					if(audioTrack.length > 0 ){
-						var mixedStream = this.mixAudioStreams(stream, audioStream, streamId);
-						this.updateAudioTrack(mixedStream,streamId,null);
-						this.setDesktopwithCameraSource(stream,streamId, mixedStream,onended);
-					}
-					else{
-						this.updateAudioTrack(audioStream,streamId,null);
-						this.setDesktopwithCameraSource(stream,streamId,audioStream,onended);
-					}
-				}
-				else{
-					if(audioConstraint != false && audioConstraint != undefined){
-						stream.addTrack(audioStream.getAudioTracks()[0]);
-					}
-					this.gotStream(stream);
-				}
-				this.checkWebSocketConnection();
-			}, true)
-		}
-		else {
-			if(typeof audioStream != "undefined" && audioStream.getAudioTracks()[0] != null){
-				stream.addTrack(audioStream.getAudioTracks()[0]);
-			}
-			this.gotStream(stream);
-		}
-	}
-
-	navigatorUserMedia(mediaConstraints, func ,catch_error)
-	{
-		if( catch_error == true){
-		navigator.mediaDevices.getUserMedia(mediaConstraints).then(func).catch(error => {
-			if (error.name == "NotFoundError"){
-				this.getDevices()
-			}
-			if (error.name == "NotReadableError"){
-				this.callbackError(error.name, error.message);
-				this.tryNextAvailableDevice();
-			}
-			else{
-				this.callbackError(error.name, error.message);
-			}
-			});
-		}else {
-			navigator.mediaDevices.getUserMedia(mediaConstraints).then(func)
-		}
-	}
-
-	tryNextAvailableDevice(){
-
-		var videoDeviceCount = 0;
-		var videoDeviceArray = new Array();
-
-		// Count all video input devices
-		this.deviceArray.forEach(function(device) {
-			if (device.kind == "videoinput") {
-					videoDeviceCount++;
-					videoDeviceArray.push(device);
-			}
-		});
-
-		// If all devices are busy then it should exit queue
-		if(this.inputDeviceBusyQueue+1 == videoDeviceCount){ //
-			this.callbackError("NotFoundError");
-			return;
-		}
-
-		for (let i = 0; i < videoDeviceCount; i++) {
-			if(i == this.inputDeviceBusyQueue ){
-				this.inputDeviceBusyQueue++;
-				console.log(videoDeviceArray[i].label + " video device is busy");
-
-				console.log("Switching video device to " + videoDeviceArray[i+1].label);
-				this.callback("device_changed", videoDeviceArray[i+1].deviceId);
-				break;
-			}
-		}
-
-	}	
-
-	/**
-	 * Get user media
-	 */
-	getUserMedia(mediaConstraints, audioConstraint, streamId) 
-	{
-		const resetTrack = (stream) => {
-			let videoTracks = stream.getVideoTracks();
-			let audioTracks = stream.getAudioTracks();
-			
-			if (videoTracks.length > 0) {
-				if (this.videoTrack !== null)
-					this.videoTrack.stop();
-				this.videoTrack = videoTracks[0];
-			}
-			
-			if (audioTracks.length > 0) {
-				if (this.audioTrack !== null)
-					this.audioTrack.stop();				
-				this.audioTrack = audioTracks[0];	
-			}		
-
-			if (this.smallVideoTrack)
-				this.smallVideoTrack.stop();
-			return stream;
-		}
-=======
 		/**
 		  * Keeps the sound meters for each connection. Its index is stream id
 		  */
@@ -499,7 +206,6 @@
 			callbackError : (error, message) => {this.callbackError(error, message)},
 			getSender : (streamId, type) => {return this.getSender(streamId, type)},
 		});				
->>>>>>> ca1f4838
 		
 		//Initialize the local stream (if needed) and web socket connection
 		this.initialize();
@@ -517,6 +223,38 @@
 		}
 		this.checkWebSocketConnection();
 	}
+
+	tryNextAvailableDevice(){
+
+		var videoDeviceCount = 0;
+		var videoDeviceArray = new Array();
+
+		// Count all video input devices
+		this.deviceArray.forEach(function(device) {
+			if (device.kind == "videoinput") {
+					videoDeviceCount++;
+					videoDeviceArray.push(device);
+			}
+		});
+
+		// If all devices are busy then it should exit queue
+		if(this.inputDeviceBusyQueue+1 == videoDeviceCount){ //
+			this.callbackError("NotFoundError");
+			return;
+		}
+
+		for (let i = 0; i < videoDeviceCount; i++) {
+			if(i == this.inputDeviceBusyQueue ){
+				this.inputDeviceBusyQueue++;
+				console.log(videoDeviceArray[i].label + " video device is busy");
+
+				console.log("Switching video device to " + videoDeviceArray[i+1].label);
+				this.callback("device_changed", videoDeviceArray[i+1].deviceId);
+				break;
+			}
+		}
+
+	}	
 
 	/**
 	 * Called to start a new WebRTC stream. AMS responds with start message.
@@ -771,474 +509,6 @@
 		this.webSocketAdaptor.send(JSON.stringify(jsCmd));
 	}
 
-<<<<<<< HEAD
-	getTracks(streamId, token) 
-	{
-		this.playStreamId.push(streamId);
-		var jsCmd =
-		{
-				command : "getTrackList",
-				streamId : streamId,
-				token : token,
-		}
-
-		this.webSocketAdaptor.send(JSON.stringify(jsCmd));
-	}
-
-	gotStream(stream)
-	{
-		//NOTE: I couldn't find a possible reason that we call setGainNode here, it creates problems by adding the second audio track therefore commenting it out. Tahir.
-		//Also the following line causes multiple audio tracks in a stream. burak
-		//stream = this.setGainNodeStream(stream);
-
-		this.localStream = stream;
-		if (this.localVideo) {
-			this.localVideo.srcObject = stream;
-		}
-		this.checkWebSocketConnection();
-		this.getDevices();
-	}
-	
-	/**
-	* Toggle video track on the server side.
-	*
-	* streamId is the id of the stream
-	* trackId is the id of the track. streamId is also one of the trackId of the stream. If you are having just a single track on your 
-	*         stream, you need to give streamId as trackId parameter as well.  
-	* enabled is the enable/disable video track. If it's true, server sends video track. If it's false, server does not send video
-	
-	*/
-	toggleVideo(streamId, trackId, enabled) 
-	{
-		var jsCmd = {
-				command : "toggleVideo",
-				streamId: streamId,
-				trackId: trackId,
-				enabled: enabled,
-		};
-		this.webSocketAdaptor.send(JSON.stringify(jsCmd));
-	}
-	
-	/**
-	* Toggle audio track on the server side.
-	*
-	* streamId is the id of the stream
-	* trackId is the id of the track. streamId is also one of the trackId of the stream. If you are having just a single track on your 
-	*         stream, you need to give streamId as trackId parameter as well.  
-	* enabled is the enable/disable video track. If it's true, server sends audio track. If it's false, server does not send audio
-	*
-	*/
-	toggleAudio(streamId, trackId, enabled)
-	{
-		var jsCmd = {
-				command : "toggleAudio",
-				streamId: streamId,
-				trackId: trackId,
-				enabled: enabled,
-		};
-		this.webSocketAdaptor.send(JSON.stringify(jsCmd));
-	}
-
-
-	/**
-	 * These methods are initialized when the user is muted himself in a publish scenario
-	 * It will keep track if the user is trying to speak without sending any data to server
-	 * Please don't forget to disable this function with disableAudioLevelWhenMuted if you use it.
-	 */
-	enableAudioLevelWhenMuted() {
-		navigator.mediaDevices.getUserMedia({video:false, audio:true})
-		.then((stream) => {
-		this.mutedAudioStream = stream;
-		const soundMeter = new SoundMeter(this.audioContext);
-		soundMeter.connectToSource(this.mutedAudioStream, (e) => {
-			if (e) {
-				alert(e);
-				return;
-			}
-			this.meterRefresh = setInterval(() => {
-				if(soundMeter.instant.toFixed(2) > 0.1){
-					this.callback("speaking_but_muted");
-				}
-			}, 200);
-		});
-			
-		})
-		.catch(function(err) {
-			console.log("Can't get the soundlevel on mute")
-		});
-	}
-
-	disableAudioLevelWhenMuted(){
-		if(this.meterRefresh != null){
-			clearInterval(this.meterRefresh)
-		}
-
-		if(this.mutedAudioStream != null){
-			this.mutedAudioStream.getTracks().forEach(function(track) {
-				track.stop();
-			});
-		}
-	}
-	
-	switchDesktopCapture(streamId){
-		this.publishMode = "screen";
-
-		var audioConstraint = false;
-		if (typeof this.mediaConstraints.audio != "undefined" && this.mediaConstraints.audio != false) {
-			audioConstraint = this.mediaConstraints.audio;
-		}
-		
-		if(typeof this.mediaConstraints.video != "undefined" && this.mediaConstraints.video != false){
-			this.mediaConstraints.video = true
-		}
-
-		this.getUserMedia(this.mediaConstraints, audioConstraint, streamId);
-	}
-	/*
-	* This method mixed the first stream audio to the second stream audio and 
-	* returns mixed stream. 
-	* stream: Initiali stream that contain video and audio
-	* 
-	*/
-	mixAudioStreams(stream, secondStream,streamId)
-	{
-		//console.debug("audio stream track count: " + audioStream.getAudioTracks().length);
-		var composedStream = new MediaStream();
-		//added the video stream from the screen
-		stream.getVideoTracks().forEach(function(videoTrack) {
-			composedStream.addTrack(videoTrack);
-		});
-
-		this.audioContext = new AudioContext();
-		var audioDestionation = this.audioContext.createMediaStreamDestination();
-
-		if (stream.getAudioTracks().length > 0) {
-			this.soundOriginGainNode = this.audioContext.createGain();
-
-			//Adjust the gain for screen sound
-			this.soundOriginGainNode.gain.value = 1;
-			var audioSource = this.audioContext.createMediaStreamSource(stream);
-
-			audioSource.connect(this.soundOriginGainNode).connect(audioDestionation);
-		}
-		else {
-			console.debug("Origin stream does not have audio track")
-		}
-
-		if (secondStream.getAudioTracks().length > 0) {
-			this.secondStreamGainNode = this.audioContext.createGain();
-			
-			//Adjust the gain for second sound
-			this.secondStreamGainNode.gain.value = 1;
-
-			var audioSource2 = this.audioContext.createMediaStreamSource(secondStream);
-			audioSource2.connect(this.secondStreamGainNode).connect(audioDestionation);
-		}
-		else {
-			console.debug("Second stream does not have audio track")
-		}
-
-		audioDestionation.stream.getAudioTracks().forEach(function(track) {
-			composedStream.addTrack(track);
-			console.log("audio destination add track");
-		});
-
-		return composedStream;
-	}
-
-	enableAudioLevel(stream, streamId) {
-
-		const soundMeter = new SoundMeter(this.audioContext);
-
-		// Put variables in global scope to make them available to the
-		// browser console.
-		soundMeter.connectToSource(stream, function(e) {
-		if (e) {
-			alert(e);
-			return;
-		}
-		console.log("Added sound meter for stream: " + streamId + " = " + soundMeter.instant.toFixed(2));
-		});
-
-		this.soundMeters[streamId] = soundMeter;
-	}
-
-	getSoundLevelList(streamsList){
-		for(let i = 0; i < streamsList.length; i++){
-			this.soundLevelList[streamsList[i]] = this.soundMeters[streamsList[i]].instant.toFixed(2); 
-		}
-		this.callback("gotSoundList" , this.soundLevelList);
-	}
-	
-
-	setGainNodeStream(stream){
-		if(this.mediaConstraints.audio != false && typeof this.mediaConstraints.audio != "undefined"){
-			// Get the videoTracks from the stream.
-			const videoTracks = stream.getVideoTracks();
-
-			// Get the audioTracks from the stream.
-			const audioTracks = stream.getAudioTracks();
-
-			/**
-			* Create a new audio context and build a stream source,
-			* stream destination and a gain node. Pass the stream into 
-			* the mediaStreamSource so we can use it in the Web Audio API.
-			*/
-			this.audioContext = new AudioContext();
-			let mediaStreamSource = this.audioContext.createMediaStreamSource(stream);
-			let mediaStreamDestination = this.audioContext.createMediaStreamDestination();
-			this.soundOriginGainNode = this.audioContext.createGain();
-
-			/**
-			* Connect the stream to the gainNode so that all audio
-			* passes through the gain and can be controlled by it.
-			* Then pass the stream from the gain to the mediaStreamDestination
-			* which can pass it back to the RTC client.
-			*/
-			mediaStreamSource.connect(this.soundOriginGainNode);
-			this.soundOriginGainNode.connect(mediaStreamDestination);
-
-			if(this.currentVolume == null){
-				this.soundOriginGainNode.gain.value = 1;
-			}
-			else{
-				this.soundOriginGainNode.gain.value = this.currentVolume;
-			}
-
-			/**
-			* The mediaStreamDestination.stream outputs a MediaStream object
-			* containing a single AudioMediaStreamTrack. Add the video track
-			* to the new stream to rejoin the video with the controlled audio.
-			*/
-			const controlledStream = mediaStreamDestination.stream;
-
-			for (const videoTrack of videoTracks) {
-				controlledStream.addTrack(videoTrack);
-			}
-			for (const audioTrack of audioTracks) {
-				controlledStream.addTrack(audioTrack);
-			}
-
-			/**
-			* Use the stream that went through the gainNode. This
-			* is the same stream but with altered input volume levels.
-			*/
-			return controlledStream;
-		}
-		return stream;
-	}
-
-	switchAudioInputSource(streamId, deviceId) 
-	{
-		//stop the track because in some android devices need to close the current camera stream
-		var audioTrack = this.localStream.getAudioTracks()[0];
-		if (audioTrack) {
-			audioTrack.stop();
-		}
-		else {
-		   console.warn("There is no audio track in local stream");
-		}
-
-		if (typeof deviceId != "undefined" ) {
-			if(this.mediaConstraints.audio !== true)
-				this.mediaConstraints.audio.deviceId = deviceId;
-			else 
-				this.mediaConstraints.audio = { "deviceId": deviceId };
-		}
-		this.setAudioInputSource(streamId, this.mediaConstraints, null, true, deviceId);
-	}
-
-
-	/**
-	 * 
-	 * @param {*} streamId Id of the stream to be changed.
-	 * @param {*} deviceId Id of the device which will use as a media device
-	 * @param {*} onEndedCallback callback for when the switching video state is completed, can be used to understand if it is loading or not
-	 * 
-	 * This method is used to switch to video capture. 
-	 */
-	switchVideoCameraCapture(streamId, deviceId, onEndedCallback) 
-	{
-
-		//stop the track because in some android devices need to close the current camera stream
-		if (this.localStream != null && this.localStream.getVideoTracks()[0] != null ) {
-			this.localStream.getVideoTracks()[0].stop();
-		}
-		else {
-		   console.warn("There is no video track in local stream");
-		}
-		
-		this.publishMode = "camera";		
-		navigator.mediaDevices.enumerateDevices().then(devices => {
-			for(let i = 0; i < devices.length; i++) {	
-				if (devices[i].kind == "videoinput") {
-					//Adjust video source only if there is a matching device id with the given one.
-					//It creates problems if we don't check that since video can be just true to select default cam and it is like that in many cases.
-					if(devices[i].deviceId == deviceId){
-						if(this.mediaConstraints.video !== true)
-							this.mediaConstraints.video.deviceId = { exact: deviceId };
-						else 
-							this.mediaConstraints.video = { deviceId: { exact: deviceId } };
-						break;
-					}
-				}
-			};
-			//If no matching device found don't adjust the media constraints let it be true instead of a device ID
-			console.debug("Given deviceId = " + deviceId + " - Media constraints video property = " + this.mediaConstraints.video);
-			this.setVideoCameraSource(streamId, this.mediaConstraints, null, true, deviceId);
-		})
-
-	}
-
-	switchDesktopCaptureWithCamera(streamId) 
-	{
-		if(typeof this.mediaConstraints.video != "undefined" && this.mediaConstraints.video != false){
-			this.mediaConstraints.video = true
-		}
-
-		this.publishMode = "screen+camera";
-
-		var audioConstraint = false;
-		if (typeof this.mediaConstraints.audio != "undefined" && this.mediaConstraints.audio != false) {
-			audioConstraint = this.mediaConstraints.audio;
-		}
-		this.getUserMedia(this.mediaConstraints, audioConstraint, streamId);
-	}
-	
-	/**
-	 * This method updates the local stream. It removes existant audio track from the local stream
-	 * and add the audio track in `stream` parameter to the local stream
-	 */
-	updateLocalAudioStream(stream, onEndedCallback) 
-	{
-		var newAudioTrack = stream.getAudioTracks()[0];
-		
-		if (this.localStream != null && this.localStream.getAudioTracks()[0] != null) 
-		{
-			var audioTrack = this.localStream.getAudioTracks()[0];
-			this.localStream.removeTrack(audioTrack);
-			audioTrack.stop();
-			this.localStream.addTrack(newAudioTrack);
-		}
-		else if(this.localStream != null){
-			this.localStream.addTrack(newAudioTrack);
-		}
-		else{
-			this.localStream = stream
-		}
-		
-
-		if (this.localVideo != null) 
-		{   //it can be null
-			this.localVideo.srcObject = this.localStream;
-		}
-
-		if (onEndedCallback != null) {
-			stream.getAudioTracks()[0].onended = function(event) {
-				onEndedCallback(event);
-			}
-		}
-	}
-	
-	/**
-	 * This method updates the local stream. It removes existant video track from the local stream
-	 * and add the video track in `stream` parameter to the local stream
-	 */
-	updateLocalVideoStream(stream, onEndedCallback, stopDesktop) 
-	{
-		if (stopDesktop && this.desktopStream != null) {
-			this.desktopStream.getVideoTracks()[0].stop();
-		}
-
-		var newVideoTrack = stream.getVideoTracks()[0];
-
-		if(this.localStream != null && this.localStream.getVideoTracks()[0] != null){
-			var videoTrack = this.localStream.getVideoTracks()[0];
-			this.localStream.removeTrack(videoTrack);
-			videoTrack.stop();
-			this.localStream.addTrack(newVideoTrack);
-		}
-		else if(this.localStream != null){
-			this.localStream.addTrack(newVideoTrack);
-		}
-		else{
-			this.localStream = stream;
-		}
-
-		if (this.localVideo) {
-			this.localVideo.srcObject = this.localStream;
-		}
-
-		if (onEndedCallback != null) {
-			stream.getVideoTracks()[0].onended = function(event) {
-				onEndedCallback(event);
-			}
-		}
-	}
-	
-	/**
-	 * This method sets Audio Input Source. 
-	 * It calls updateAudioTrack function for the update local audio stream.
-	 */
-	setAudioInputSource(streamId, mediaConstraints, onEndedCallback) 
-	{
-		this.navigatorUserMedia(mediaConstraints,stream => {
-			this.updateAudioTrack(stream, streamId, mediaConstraints, onEndedCallback);
-		}, true);
-	}
-	
-	/**
-	 * This method sets Video Input Source. 
-	 * It calls updateVideoTrack function for the update local video stream.
-	 */
-	 setVideoCameraSource(streamId, mediaConstraints, onEndedCallback, stopDesktop) 
-	 {
-		 this.navigatorUserMedia(mediaConstraints, stream => {
-			 //Video tracks should apply firstly
-		 	 this.updateVideoTrack(stream, streamId, mediaConstraints, onEndedCallback, stopDesktop);
-
-			 //Why did we update also the audio track here?
-			 //This audio track update is necessary for such a case:
-			 //If you enable screen share with browser audio and then 
-			 //return back to the camera, the audio should be only from mic.
-			 //If, we don't update audio with the following lines, 
-			 //the mixed (mic+browser) audio would be streamed in the camera mode.
-			 
-			 this.updateAudioTrack(stream, streamId, mediaConstraints, onEndedCallback);
-		 }, true);
-	 }
-	
-	updateAudioTrack (stream, streamId, onEndedCallback) 
-	{
-		//These codes cover when audio source change with audio source buttons
-		//this.setGainNodeStream should be call before the audio source change
-		//this.setGainNodeStream codes calling in prepareStreamTracks function, but it's not calling when audio source change with switchAudioInputSource function
-		stream = this.setGainNodeStream(stream);
-
-		if (this.remotePeerConnection[streamId] != null) {
-			var audioTrackSender = this.remotePeerConnection[streamId].getSenders().find(function(s) {
-				return s.track.kind == "audio";
-			});
-
-			if (audioTrackSender) {
-				audioTrackSender.replaceTrack(stream.getAudioTracks()[0]).then(result => {
-					this.updateLocalAudioStream(stream, onEndedCallback);
-	
-				}).catch(function(error) {
-					console.log(error.name);
-				});
-			}
-			else {
-				console.error("AudioTrackSender is undefined or null");
-			}
-		}
-		else {
-			this.updateLocalAudioStream(stream, onEndedCallback);
-		}
-	}
-
-	updateVideoTrack(stream, streamId, mediaConstraints, onEndedCallback, stopDesktop) 
-=======
 	/**
 	 * Called to get the track ids under a main stream. AMS responds with trackList message. 
 	 * Parameters:
@@ -1247,7 +517,6 @@
 	 * TODO: check this function
 	 */
 	getTracks(streamId, token) 
->>>>>>> ca1f4838
 	{
 		this.playStreamId.push(streamId);
 		var jsCmd =
