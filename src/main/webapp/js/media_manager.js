import {SoundMeter} from "./soundmeter.js" 

/** 
 * Media management class is responsible to manage audio and video 
 * sources and tracks management for the local stream. 
 * Also audio and video properties (like bitrate) are managed by this class . 
*/
export class MediaManager 
{
	constructor(initialValues){			
		/**
		 * the maximum bandwith value that browser can send a stream
		 * keep in mind that browser may send video less than this value
		 */
		this.bandwidth = 900; //kbps
				
		/**
		 * This flags enables/disables debug logging
		 */
		this.debug = false;
		
		/**
		 * The cam_location below is effective when camera and screen is send at the same time.
		 * possible values are top and bottom. It's on right all the time
		 */
		this.camera_location = "top"

		/**
		 * The cam_margin below is effective when camera and screen is send at the same time.
		 * This is the margin value in px from the edges
		 */
		this.camera_margin = 15;

		/**
		 * this camera_percent is how large the camera view appear on the screen. It's %15 by default.
		 */
		this.camera_percent = 15;

		/**
		 * initial media constraints provided by the user
		 */
		this.mediaConstraints = null;

		/**
		 * this is the callback function to get video/audio sender from WebRTCAdaptor
		 */
		this.getSender = initialValues.getSender;

		/**
		 * This is the Stream Id for the publisher.
		 */
		 this.publishStreamId = null;
	
		/**
		  * this is the object of the local stream to publish
		  * it is initiated in initLocalStream method
		  */
		 this.localStream = null;

		/**
		 * The values of the above fields are provided as user parameters by the constructor.
		 * TODO: Also some other hidden parameters may be passed here
		 */
		for(var key in initialValues.userParameters) {
			if(initialValues.userParameters.hasOwnProperty(key)) {
				this[key] = initialValues.userParameters[key];
			}
		}
		 
		 /**
		  * current volume value which is set by the user
		  */
		 this.currentVolume = null;
		 
		 /**
		  * Keeps the audio track to be closed in case of audio track change
		  */
		 this.previousAudioTrack = null;

		 /**
		 * The screen video track in screen+camera mode
		 */
		  this.desktopStream = null;

		 		 
		 /**
		  * The camera (overlay) video track in screen+camera mode
		  */
		 this.smallVideoTrack = null;		
		 
		 /**
		  * Audio context to use for meter, mix, gain 
		  */
		 this.audioContext = new AudioContext();

		/**
		 * the main audio in single audio case
		 * the primary audio in mixed audio case
		 * 
		 * its volume can be controled
		 */
		 this.primaryAudioTrackGainNode = null;
		
		 /**
		  * the secondary audio in mixed audio case
		  * 
		  * its volume can be controled
		  */
		 this.secondaryAudioTrackGainNode = null;
		 
		 
		 /**
     	  * this is the sound meter object for the local stream
          */
		 this.localStreamSoundMeter = null;

		/**
		 * Timer to create black frame to publish when video is muted
		 */
		 this.blackFrameTimer = null;
 
		 /**
		  * For audio check when the user is muted itself.
		  * Check enableAudioLevelWhenMuted
		  */
		 this.mutedAudioStream = null;

		 /**
		  * This flag is the status of audio stream
		  * Checking when the audio stream is updated
		  */
		 this.isMuted = false;
		 
		 /**
		  * meter refresh period for "are you talking?" check
		  */
		 this.meterRefresh = null;

		/**
		 * html video element that presents local stream
		 */
		 this.localVideo = document.getElementById(this.localVideoId);

		 //A dummy stream created to replace the tracks when camera is turned off.
		 this.dummyCanvas = document.createElement("canvas");

		 /**
		  * The timer id for SoundMeter for the local stream
		  */
		 this.soundLevelProviderId = -1;

		/**
		 * publish mode is determined by the user and set by @mediaConstraints.video
		 * It may be camera, screen, screen+camera
		 */
		this.publishMode="camera"; //screen, screen+camera

		// It should be compatible with previous version
		if(this.mediaConstraints.video == "camera") {
			this.publishMode="camera";
		}
		else if(this.mediaConstraints.video == "screen") {
			this.publishMode="screen";
		}
		else if(this.mediaConstraints.video == "screen+camera") {
			this.publishMode="screen+camera";
		}
				
		//Check browser support for screen share function
		this.checkBrowserScreenShareSupported();
	}

	/**
	 * Called by the WebRTCAdaptor at the start if it isn't play mode
	 */
	initLocalStream() {
		this.checkWebRTCPermissions();

		// Get devices only in publish mode.
		this.getDevices();
		this.trackDeviceChange();

		if (typeof this.mediaConstraints.video != "undefined" && this.mediaConstraints.video != false)
		{
			this.openStream(this.mediaConstraints, this.mode);	
		}
		else {
			// get only audio
			var media_audio_constraint = { audio: this.mediaConstraints.audio };
			this.navigatorUserMedia(media_audio_constraint , stream => {
				this.gotStream(stream);
			}, true)
		}
	}

	/*
	* Called to checks if Websocket and media usage are allowed
	*/
	checkWebRTCPermissions(){
		if (!("WebSocket" in window)) {
			console.log("WebSocket not supported.");
			this.callbackError("WebSocketNotSupported");
			return;
		}

		if (typeof navigator.mediaDevices == "undefined") {
			console.log("Cannot open camera and mic because of unsecure context. Please Install SSL(https)");
			this.callbackError("UnsecureContext");
			return;
		}
		if (typeof navigator.mediaDevices == "undefined" || navigator.mediaDevices == undefined || navigator.mediaDevices == null ) {
			this.callbackError("getUserMediaIsNotAllowed");
		}
	}

	/*
	 * Called to get the available video and audio devices on the system
	 */
	getDevices(){
		navigator.mediaDevices.enumerateDevices().then(devices => {
			let deviceArray = new Array();
			let checkAudio = false
			let checkVideo = false
			devices.forEach(device => {	
				if (device.kind == "audioinput" || device.kind == "videoinput") {
					deviceArray.push(device);
					if(device.kind=="audioinput"){
						checkAudio = true;
					}
					if(device.kind=="videoinput"){
						checkVideo = true;
					}
				}
			});
			this.callback("available_devices", deviceArray);

			//TODO is the following part necessary. why?
			if(checkAudio == false && this.localStream == null){
				console.log("Audio input not found")
				console.log("Retrying to get user media without audio")
				if(this.inputDeviceNotFoundLimit < 2){
					if(checkVideo != false){
						this.openStream({video : true, audio : false}, this.mode)
						this.inputDeviceNotFoundLimit++;
					}else{
						console.log("Video input not found")
						alert("There is no video or audio input")
					}
				}
				else{
					alert("No input device found, publish is not possible");
				}
			}
		}).catch(err => {
			console.error("Cannot get devices -> error name: " + err.name + ": " + err.message);
		});
	}

	/*
	 * Called to add a device change listener
	 */
	trackDeviceChange(){
		navigator.mediaDevices.ondevicechange = () => {
			this.getDevices();
		}
	}

	/**
	 * This function create a canvas which combines screen video and camera video as an overlay
	 * 
	 * @param {*} stream : screen share stream
	 * @param {*} streamId 
	 * @param {*} onEndedCallback : callback when called on screen share stop
	 */
	setDesktopwithCameraSource(stream, streamId, onEndedCallback) 
	{
		this.desktopStream = stream;
		this.navigatorUserMedia({video: true, audio: false},cameraStream => {
			this.smallVideoTrack = cameraStream.getVideoTracks()[0];
			
			//create a canvas element
			var canvas = document.createElement("canvas");
			var canvasContext = canvas.getContext("2d");

			//create video element for screen
			//var screenVideo = document.getElementById('sourceVideo');
			var screenVideo = document.createElement('video');

			screenVideo.srcObject = stream;
			screenVideo.play();
			//create video element for camera
			var cameraVideo = document.createElement('video');

			cameraVideo.srcObject = cameraStream;
			cameraVideo.play();
			var canvasStream = canvas.captureStream(15);

			if(this.localStream == null){
				this.gotStream(canvasStream);
			}
			else{
				this.updateVideoTrack(canvasStream, streamId, onended, null);
			}
			if (onEndedCallback != null) {
				stream.getVideoTracks()[0].onended = function(event) {
					onEndedCallback(event);
				}
			}

			//update the canvas
			setInterval(() => {
				//draw screen to canvas
				canvas.width = screenVideo.videoWidth;
				canvas.height = screenVideo.videoHeight;
				canvasContext.drawImage(screenVideo, 0, 0, canvas.width, canvas.height);

				var cameraWidth = screenVideo.videoWidth * (this.camera_percent/100);
				var cameraHeight = (cameraVideo.videoHeight/cameraVideo.videoWidth)*cameraWidth

				var positionX = (canvas.width - cameraWidth) - this.camera_margin;
				var positionY;

				if (this.camera_location == "top") {
					positionY = this.camera_margin;
				}
				else { //if not top, make it bottom
					//draw camera on right bottom corner
					positionY = (canvas.height - cameraHeight) - this.camera_margin;
				}
				canvasContext.drawImage(cameraVideo, positionX, positionY, cameraWidth, cameraHeight);
			}, 66);
		}, true)
	}
	
	/**
	 * This function does these:
	 * 	1. Remove the audio track from the stream provided if it is camera. Other case 
	 * 	   is screen video + system audio track. In this case audio is kept in stream.
	 * 	2. Open audio track again if audio constaint isn't false
	 * 	3. Make audio track Gain Node to be able to volume adjustable
	 *  4. If screen is shared and system audio is available then the system audio and 
	 *     opened audio track are mixed
	 * 
	 * @param {*} mediaConstraints 
	 * @param {*} audioConstraint 
	 * @param {*} stream 
	 * @param {*} streamId 
	 */
	prepareStreamTracks(mediaConstraints, audioConstraint, stream, streamId) 
	{
		//this trick, getting audio and video separately, make us add or remove tracks on the fly
		var audioTracks = stream.getAudioTracks()
		if (audioTracks.length > 0 && this.publishMode == "camera") {
			audioTracks[0].stop();
			stream.removeTrack(audioTracks[0]);
		}
		//now get only audio to add this stream
		if (audioConstraint != "undefined" && audioConstraint != false) {
			var media_audio_constraint = { audio: audioConstraint};
			this.navigatorUserMedia(media_audio_constraint, audioStream => {

				//here audioStream has onr audio track only
				audioStream = this.setGainNodeStream(audioStream);
				// now audio stream has two audio strams.
				// 1. Gain Node : this will be added to local stream to publish
				// 2. Original audio track : keep its reference to stop later

				//add callback if desktop is sharing
				var onended = event => {
					this.callback("screen_share_stopped");
					this.setVideoCameraSource(streamId, mediaConstraints, null, true);		
				}

				if(this.publishMode == "screen"){
					this.updateVideoTrack(stream, streamId,  onended, true);
					if(audioTracks.length > 0 ){ //system audio share case, then mix it with device audio
						audioStream = this.mixAudioStreams(stream, audioStream);
					}
					this.updateAudioTrack(audioStream, streamId, null);
				}
				else if(this.publishMode == "screen+camera" ){
					if(audioTracks.length > 0 ){ //system audio share case, then mix it with device audio
						audioStream = this.mixAudioStreams(stream, audioStream);
					}
					this.updateAudioTrack(audioStream, streamId, null);
					this.setDesktopwithCameraSource(stream, streamId, onended);
				}
				else{
					if(audioConstraint != false && audioConstraint != undefined){
						stream.addTrack(audioStream.getAudioTracks()[0]);
					}
					this.gotStream(stream);
				}
			}, true)
		}
		else {
			this.gotStream(stream);
		}
	}

	/**
	 * Called to get user media (camera and/or mic)
	 * 
	 * @param {*} mediaConstraints : media constaint
	 * @param {*} func : callback on success. The stream which is got, is passed as parameter to this function
	 * @param {*} catch_error : error is checked if catch_error is true
	 */
	navigatorUserMedia(mediaConstraints, func, catch_error)
	{
		if( catch_error == true){
		navigator.mediaDevices.getUserMedia(mediaConstraints).then(func).catch(error => {
			if (error.name == "NotFoundError"){
				this.getDevices()
			}else{
				this.callbackError(error.name, error.message);
			}
			});
		}else {
			navigator.mediaDevices.getUserMedia(mediaConstraints).then(func)
		}
	}

	/**
	 * Called to get display media (screen share)
	 * 
	 * @param {*} mediaConstraints : media constaint
	 * @param {*} func : callback on success. The stream which is got, is passed as parameter to this function
	 */
	navigatorDisplayMedia(mediaConstraints, func)
	{
		navigator.mediaDevices.getDisplayMedia(mediaConstraints)
			.then(func)
			.catch(error => {
				if (error.name === "NotAllowedError") {
					console.debug("Permission denied error");
					this.callbackError("ScreenSharePermissionDenied");

					// If error catched then redirect Default Stream Camera
					if(this.localStream == null){
						var mediaConstraints = {
							video : true,
							audio : true
						};

						this.openStream(mediaConstraints);
					}
					else{
						this.switchVideoCameraCapture(streamId);
					}
				}
			});
	}

	/**
	 * Called to get the media (User Media or Display Media)
	 * @param {*} mediaConstraints 
	 * @param {*} audioConstraint 
	 * @param {*} streamId 
	 */
	getMedia(mediaConstraints, audioConstraint, streamId) 
	{		
		// Check Media Constraint video value screen or screen + camera
		if(this.publishMode == "screen+camera" || this.publishMode == "screen"){
			this.navigatorDisplayMedia(mediaConstraints, (stream =>{
				if (this.smallVideoTrack)
					this.smallVideoTrack.stop();
				this.prepareStreamTracks(mediaConstraints, audioConstraint, stream, streamId);
			}));
		}
		// If mediaConstraints only user camera
		else {
			this.navigatorUserMedia(mediaConstraints, (stream =>{
				if (this.smallVideoTrack)
					this.smallVideoTrack.stop();
				this.prepareStreamTracks(mediaConstraints, audioConstraint, stream, streamId);
			}),true);
		}
	}

	/**
	 * Open media stream, it may be screen, camera or audio
	 */
	openStream(mediaConstraints)
	{
		this.mediaConstraints = mediaConstraints;
		var audioConstraint = false;
		if (typeof mediaConstraints.audio != "undefined" && mediaConstraints.audio != false) {
			audioConstraint = mediaConstraints.audio;
		}

		if (typeof mediaConstraints.video != "undefined") {
			this.getMedia(mediaConstraints, audioConstraint);
		}
		else {
			console.error("MediaConstraint video is not defined");
			this.callbackError("media_constraint_video_not_defined");
		}
	}

	/**
	 * Closes stream, if you want to stop peer connection, call stop(streamId)
	 */
	closeStream() 
	{
		this.localStream.getVideoTracks().forEach(function(track) {
			track.onended = null;
			track.stop();
		});

		this.localStream.getAudioTracks().forEach(function(track) {
			track.onended = null;
			track.stop();
		});
		if (this.videoTrack !== null) {
			this.videoTrack.stop();
		}

		if (this.audioTrack !== null) {
			this.audioTrack.stop();
		}

		if (this.smallVideoTrack !== null) {
			this.smallVideoTrack.stop();
		}		
		if (this.previousAudioTrack) {
			this.previousAudioTrack.stop();
		}		
		if(this.soundLevelProviderId != -1) {
			clearInterval(this.soundLevelProviderId);
			this.soundLevelProviderId = -1;
		}
	}
	

	/**
	 * Checks browser supports screen share feature
	 * if exist it calls callback with "browser_screen_share_supported"
	 */
	checkBrowserScreenShareSupported() 
	{
		if ((typeof navigator.mediaDevices != "undefined"  && navigator.mediaDevices.getDisplayMedia) || navigator.getDisplayMedia ) {
			this.callback("browser_screen_share_supported");
		}
	};

	/**
	 * Changes the secondary stream gain in mixed audio mode
	 * 
	 * @param {*} enable 
	 */
	enableSecondStreamInMixedAudio(enable) 
	{
		if (this.secondaryAudioTrackGainNode != null) {
			if (enable) {
				this.secondaryAudioTrackGainNode.gain.value = 1;
			}
			else {
				this.secondaryAudioTrackGainNode.gain.value = 0;
			}
		}
	}

	/**
	 * Changes local stream when new stream is prepared
	 *  
	 * @param {*} stream 
	 */
	gotStream(stream)
	{
		this.localStream = stream;
		if (this.localVideo) {
			this.localVideo.srcObject = stream;
		}
//		this.getDevices();
	}
	
	/**
	 * These methods are initialized when the user is muted himself in a publish scenario
	 * It will keep track if the user is trying to speak without sending any data to server
	 * Please don't forget to disable this function with disableAudioLevelWhenMuted if you use it.
	 */
	enableAudioLevelWhenMuted() {
		navigator.mediaDevices.getUserMedia({video:false, audio:true})
		.then((stream) => {
		this.mutedAudioStream = stream;
		const soundMeter = new SoundMeter(this.audioContext);
		soundMeter.connectToSource(this.mutedAudioStream, (e) => {
			if (e) {
				alert(e);
				return;
			}
			this.meterRefresh = setInterval(() => {
				if(soundMeter.instant.toFixed(2) > 0.1){
					this.callback("speaking_but_muted");
				}
			}, 200);
		});
			
		})
		.catch(function(err) {
			console.log("Can't get the soundlevel on mute")
		});
	}

	disableAudioLevelWhenMuted(){
		if(this.meterRefresh != null){
			clearInterval(this.meterRefresh)
		}

		if(this.mutedAudioStream != null){
			this.mutedAudioStream.getTracks().forEach(function(track) {
				track.stop();
			});
		}
	}
	

	/**
	 * This method mixed the first stream audio to the second stream audio and 
	 * @param {*} stream  : Primary stream that contain video and audio (system audio)
	 * @param {*} secondStream :stream has device audio
	 * @returns mixed stream.
	 */
	mixAudioStreams(stream, secondStream)
	{
		//console.debug("audio stream track count: " + audioStream.getAudioTracks().length);
		var composedStream = new MediaStream();
		//added the video stream from the screen
		stream.getVideoTracks().forEach(function(videoTrack) {
			composedStream.addTrack(videoTrack);
		});

		this.audioContext = new AudioContext();
		var audioDestionation = this.audioContext.createMediaStreamDestination();

		if (stream.getAudioTracks().length > 0) {
			this.primaryAudioTrackGainNode = this.audioContext.createGain();

			//Adjust the gain for screen sound
			this.primaryAudioTrackGainNode.gain.value = 1;
			var audioSource = this.audioContext.createMediaStreamSource(stream);

			audioSource.connect(this.primaryAudioTrackGainNode).connect(audioDestionation);
		}
		else {
			console.debug("Origin stream does not have audio track")
		}

		if (secondStream.getAudioTracks().length > 0) {
			this.secondaryAudioTrackGainNode = this.audioContext.createGain();
			
			//Adjust the gain for second sound
			this.secondaryAudioTrackGainNode.gain.value = 1;

			var audioSource2 = this.audioContext.createMediaStreamSource(secondStream);
			audioSource2.connect(this.secondaryAudioTrackGainNode).connect(audioDestionation);
		}
		else {
			console.debug("Second stream does not have audio track")
		}

		audioDestionation.stream.getAudioTracks().forEach(function(track) {
			composedStream.addTrack(track);
			console.log("audio destination add track");
		});

		return composedStream;
	}

	/**
	 * This method creates a Gain Node stream to make the audio track adjustable
	 * 
	 * @param {*} stream 
	 * @returns 
	 */
	setGainNodeStream(stream){
		if(this.mediaConstraints.audio != false && typeof this.mediaConstraints.audio != "undefined"){
			// Get the videoTracks from the stream.
			const videoTracks = stream.getVideoTracks();

			// Get the audioTracks from the stream.
			const audioTracks = stream.getAudioTracks();

			/**
			* Create a new audio context and build a stream source,
			* stream destination and a gain node. Pass the stream into 
			* the mediaStreamSource so we can use it in the Web Audio API.
			*/
			this.audioContext = new AudioContext();
			let mediaStreamSource = this.audioContext.createMediaStreamSource(stream);
			let mediaStreamDestination = this.audioContext.createMediaStreamDestination();
			this.primaryAudioTrackGainNode = this.audioContext.createGain();

			/**
			* Connect the stream to the gainNode so that all audio
			* passes through the gain and can be controlled by it.
			* Then pass the stream from the gain to the mediaStreamDestination
			* which can pass it back to the RTC client.
			*/
			mediaStreamSource.connect(this.primaryAudioTrackGainNode);
			this.primaryAudioTrackGainNode.connect(mediaStreamDestination);

			if(this.currentVolume == null){
				this.primaryAudioTrackGainNode.gain.value = 1;
			}
			else{
				this.primaryAudioTrackGainNode.gain.value = this.currentVolume;
			}

			/**
			* The mediaStreamDestination.stream outputs a MediaStream object
			* containing a single AudioMediaStreamTrack. Add the video track
			* to the new stream to rejoin the video with the controlled audio.
			*/
			const controlledStream = mediaStreamDestination.stream;

			for (const videoTrack of videoTracks) {
				controlledStream.addTrack(videoTrack);
			}
			for (const audioTrack of audioTracks) {
				controlledStream.addTrack(audioTrack);
			}

			if (this.previousAudioTrack !== null) {
				this.previousAudioTrack.stop();
			}
			this.previousAudioTrack = controlledStream.getAudioTracks()[1];

			/**
			* Use the stream that went through the gainNode. This
			* is the same stream but with altered input volume levels.
			*/
			return controlledStream;
		}
		return stream;
	}

	/**
	 * Called by User 
	 * to switch the Screen Share mode
	 * 
	 * @param {*} streamId 
	 */
	switchDesktopCapture(streamId){
		this.publishMode = "screen";

		var audioConstraint = false;
		if (typeof this.mediaConstraints.audio != "undefined" && this.mediaConstraints.audio != false) {
			audioConstraint = this.mediaConstraints.audio;
		}
		
		if(typeof this.mediaConstraints.video != "undefined" && this.mediaConstraints.video != false){
			this.mediaConstraints.video = true
		}

		this.getMedia(this.mediaConstraints, audioConstraint, streamId);
	}

	/**
	 * Called by User 
	 * to switch the Screen Share with Camera mode
	 * 
	 * @param {*} streamId 
	 */
	switchDesktopCaptureWithCamera(streamId) 
	{
		if(typeof this.mediaConstraints.video != "undefined" && this.mediaConstraints.video != false){
			this.mediaConstraints.video = true
		}

		this.publishMode = "screen+camera";

		var audioConstraint = false;
		if (typeof this.mediaConstraints.audio != "undefined" && this.mediaConstraints.audio != false) {
			audioConstraint = this.mediaConstraints.audio;
		}
		this.getMedia(this.mediaConstraints, audioConstraint, streamId);
	}
	
	/**
	 * This method updates the local stream. It removes existant audio track from the local stream
	 * and add the audio track in `stream` parameter to the local stream
	 */
	updateLocalAudioStream(stream, onEndedCallback) 
	{
		var newAudioTrack = stream.getAudioTracks()[0];
		
		if (this.localStream != null && this.localStream.getAudioTracks()[0] != null) 
		{
			var audioTrack = this.localStream.getAudioTracks()[0];
			this.localStream.removeTrack(audioTrack);
			audioTrack.stop();
			this.localStream.addTrack(newAudioTrack);
		}
		else if(this.localStream != null){
			this.localStream.addTrack(newAudioTrack);
		}
		else{
			this.localStream = stream;
		}

		if (this.localVideo != null) 
		{   //it can be null
			this.localVideo.srcObject = this.localStream;
		}

		if (onEndedCallback != null) {
			stream.getAudioTracks()[0].onended = function(event) {
				onEndedCallback(event);
			}
		}

		if(this.isMuted){
			this.muteLocalMic();
		}
		else{
			this.unmuteLocalMic();
		}
		
		if(this.localStreamSoundMeter != null) {
      		this.connectSoundMeterToLocalStream();
    	}	
	}
	
	/**
	 * This method updates the local stream. It removes existant video track from the local stream
	 * and add the video track in `stream` parameter to the local stream
	 */
	updateLocalVideoStream(stream, onEndedCallback, stopDesktop) 
	{
		if (stopDesktop && this.desktopStream != null) {
			this.desktopStream.getVideoTracks()[0].stop();
		}

		var newVideoTrack = stream.getVideoTracks()[0];

		if(this.localStream != null && this.localStream.getVideoTracks()[0] != null){
			var videoTrack = this.localStream.getVideoTracks()[0];
			this.localStream.removeTrack(videoTrack);
			videoTrack.stop();
			this.localStream.addTrack(newVideoTrack);
		}
		else if(this.localStream != null){
			this.localStream.addTrack(newVideoTrack);
		}
		else{
			this.localStream = stream;
		}

		if (this.localVideo) {
			this.localVideo.srcObject = this.localStream;
		}

		if (onEndedCallback != null) {
			stream.getVideoTracks()[0].onended = function(event) {
				onEndedCallback(event);
			}
		}
	}

	/**
	 * Called by User 
	 * to change video source
	 * 
	 * @param {*} streamId 
	 * @param {*} deviceId 
	 */
	switchAudioInputSource(streamId, deviceId) 
	{
		//stop the track because in some android devices need to close the current camera stream
		var audioTrack = this.localStream.getAudioTracks()[0];
		if (audioTrack) {
			audioTrack.stop();
		}
		else {
			console.warn("There is no audio track in local stream");
		}

		if (typeof deviceId != "undefined" ) {
			if(this.mediaConstraints.audio !== true)
				this.mediaConstraints.audio.deviceId = deviceId;
			else 
				this.mediaConstraints.audio = { "deviceId": deviceId };
			 
			//to change only audio track set video false otherwise issue #3826 occurs on Android 
			let tempMediaConstraints = {"video": false, "audio" : { "deviceId": deviceId }};
			this.setAudioInputSource(streamId, tempMediaConstraints, null, true, deviceId);
		}
		else {
			this.setAudioInputSource(streamId, this.mediaConstraints, null, true, deviceId);
		}
	}

	
	/**
	 * This method sets Audio Input Source and called when you change audio device
	 * It calls updateAudioTrack function to update local audio stream.
	 */
	setAudioInputSource(streamId, mediaConstraints, onEndedCallback) 
	{
		this.navigatorUserMedia(mediaConstraints, stream => {
			stream = this.setGainNodeStream(stream);
			this.updateAudioTrack(stream, streamId, mediaConstraints, onEndedCallback);
		}, true);
	}

	/**
 	 * Called by User 
	 * to change video camera capture
	 * 
	 * @param {*} streamId Id of the stream to be changed.
	 * @param {*} deviceId Id of the device which will use as a media device
	 * @param {*} onEndedCallback callback for when the switching video state is completed, can be used to understand if it is loading or not
	 * 
	 * This method is used to switch to video capture. 
	 */
	 switchVideoCameraCapture(streamId, deviceId, onEndedCallback) 
	 {
		 //stop the track because in some android devices need to close the current camera stream
		 var videoTrack = this.localStream.getVideoTracks()[0];
		 if (videoTrack) {
			 videoTrack.stop();
		 }
		 else {
			console.warn("There is no video track in local stream");
		 }
		 
		 this.publishMode = "camera";		
		 navigator.mediaDevices.enumerateDevices().then(devices => {
			 for(let i = 0; i < devices.length; i++) {	
				 if (devices[i].kind == "videoinput") {
					 //Adjust video source only if there is a matching device id with the given one.
					 //It creates problems if we don't check that since video can be just true to select default cam and it is like that in many cases.
					 if(devices[i].deviceId == deviceId){
						 if(this.mediaConstraints.video !== true)
							 this.mediaConstraints.video.deviceId = { exact: deviceId };
						 else 
							 this.mediaConstraints.video = { deviceId: { exact: deviceId } };
						 break;
					 }
				 }
			 };
			 //If no matching device found don't adjust the media constraints let it be true instead of a device ID
			 console.debug("Given deviceId = " + deviceId + " - Media constraints video property = " + this.mediaConstraints.video);
			 this.setVideoCameraSource(streamId, this.mediaConstraints, null, true, deviceId);
		 })
 
	 }
	
	/**
	 * This method sets Video Input Source and called when you change video device
	 * It calls updateVideoTrack function to update local video stream.
	 */
	 setVideoCameraSource(streamId, mediaConstraints, onEndedCallback, stopDesktop) 
	 {
		this.navigatorUserMedia(mediaConstraints, stream => {		
			if(stopDesktop && this.secondaryAudioTrackGainNode) {
				//This audio track update is necessary for such a case:
				//If you enable screen share with browser audio and then 
				//return back to the camera, the audio should be only from mic.
				//If, we don't update audio with the following lines, 
				//the mixed (mic+browser) audio would be streamed in the camera mode.
				this.secondaryAudioTrackGainNode = null;
			 	stream = this.setGainNodeStream(stream);
			 	this.updateAudioTrack(stream, streamId, mediaConstraints, onEndedCallback);
			}

			this.updateVideoTrack(stream, streamId, onEndedCallback, stopDesktop);
		}, true);
	 }
	

	 /**
	  * Updates the audio track in the audio sender
	  * getSender method is set on MediaManagercreation by WebRTCAdaptor
	  * 
	  * @param {*} stream 
	  * @param {*} streamId 
	  * @param {*} onEndedCallback 
	  */
	updateAudioTrack (stream, streamId, onEndedCallback) 
	{
		var audioTrackSender = this.getSender(streamId, "audio");
		if (audioTrackSender) {
			audioTrackSender.replaceTrack(stream.getAudioTracks()[0]).then(result => {
				this.updateLocalAudioStream(stream, onEndedCallback);

			}).catch(function(error) {
				console.log(error.name);
			});
		}
		else {
			this.updateLocalAudioStream(stream, onEndedCallback);
		}
	}

	/**
	  * Updates the video track in the video sender
	  * getSender method is set on MediaManagercreation by WebRTCAdaptor
	  * 
	  * @param {*} stream 
	  * @param {*} streamId 
	  * @param {*} onEndedCallback 
	  */
	updateVideoTrack(stream, streamId, onEndedCallback, stopDesktop) 
	{
		var videoTrackSender = this.getSender(streamId, "video");
		if (videoTrackSender) {
			videoTrackSender.replaceTrack(stream.getVideoTracks()[0]).then(result => {
				this.updateLocalVideoStream(stream, onEndedCallback, stopDesktop);

			}).catch(error => {
				console.log(error.name);
			});
		}
		else {
			this.updateLocalVideoStream(stream, onEndedCallback, stopDesktop);
		}
	}

	/**
	 * If you mute turn off the camera still some data should be sent
	 * Tihs method create a black frame to reduce data transfer
	 */
	initializeDummyFrame(){
		this.dummyCanvas.getContext('2d').fillRect(0, 0, 320, 240);
		this.replacementStream = this.dummyCanvas.captureStream();
	}

	/**
	 * Called by User
	 * turns of the camera stream and starts streaming black dummy frame
	 */
	turnOffLocalCamera(streamId) 
	 {
		 //Initialize the first dummy frame for switching.
		this.initializeDummyFrame();
		
		 if (this.localStream != null) {
			 let choosenId;
			 if(streamId != null || typeof streamId != "undefined"){
				choosenId = streamId;
			 }
			 else{
				choosenId = this.publishStreamId;
			 }
			 this.updateVideoTrack(this.replacementStream, choosenId, null, true);
		 }
		 else {
			 this.callbackError("NoActiveConnection");
		 }

		 //We need to send black frames within a time interval, because when the user turn off the camera,
		//player can't connect to the sender since there is no data flowing. Sending a black frame in each 3 seconds resolves it.
		if(this.blackFrameTimer == null){
			this.blackFrameTimer = setInterval(() => {			
				this.initializeDummyFrame();
			}, 3000);
		}
	 }

	 /**
	  * Called by User
	  * turns of the camera stream and starts streaming camera again instead of black dummy frame
	  */
	turnOnLocalCamera(streamId) 
	{
		if(this.blackFrameTimer != null){
			clearInterval(this.blackFrameTimer);
			this.blackFrameTimer = null;
		}
		if(this.localStream == null){
			this.navigatorUserMedia(this.mediaConstraints, stream =>{
				this.gotStream(stream);
			}, false);
		}
		//This method will get the camera track and replace it with dummy track
		else {
			this.navigatorUserMedia(this.mediaConstraints, stream =>{
				let choosenId;
			 	if(streamId != null || typeof streamId != "undefined"){
					choosenId = streamId;
				}
				else{
					choosenId = this.publishStreamId;
				}
				this.updateVideoTrack(stream, choosenId, null, true);
			}, false);
		}
	}

	 /**
	  * Called by User
	  * to mute local audio streaming
	  */
	muteLocalMic() 
	{
		this.isMuted = true;
		if (this.localStream != null) {
			this.localStream.getAudioTracks().forEach(track => track.enabled = false);
		}
		else {
			this.callbackError("NoActiveConnection");
		}
	}

	/**
	 * Called by User
	 * to unmute local audio streaming
	 * 
	 * if there is audio it calls callbackError with "AudioAlreadyActive" parameter
	 */
	unmuteLocalMic() 
	{
		this.isMuted = false;
		if (this.localStream != null) {
			this.localStream.getAudioTracks().forEach(track => track.enabled = true);
		}
		else {
			this.callbackError("NoActiveConnection");
		}
	}

	/**
	 * If we have multiple video tracks in coming versions, this method may cause some issues
	 */
	getVideoSender(streamId) 
	{
		var videoSender = null;
		if (typeof adapter !== "undefined" && adapter !== null && ((adapter.browserDetails.browser === 'chrome' ||
				(adapter.browserDetails.browser === 'firefox' ||
					adapter.browserDetails.browser === 'safari' &&
						adapter.browserDetails.version >= 64)) &&
						'RTCRtpSender' in window &&
						'setParameters' in window.RTCRtpSender.prototype))
		{
			videoSender = this.getSender(streamId, "video");

		}
		return videoSender;
	}

	/**
	 * Called by User
	 * to set maximum video bandwidth is in kbps
	 */
	changeBandwidth(bandwidth, streamId) 
	{
		var errorDefinition = "";

		var videoSender = this.getVideoSender(streamId);

		if (videoSender != null) {
			const parameters = videoSender.getParameters();

			if (!parameters.encodings) {
				parameters.encodings = [{}];
			}

			if (bandwidth === 'unlimited') {
				delete parameters.encodings[0].maxBitrate;
			}
			else {
				parameters.encodings[0].maxBitrate = bandwidth * 1000;
			}

			return videoSender.setParameters(parameters)
		}
		else {
			errorDefinition = "Video sender not found to change bandwidth. Streaming may not be active";
		}

		return Promise.reject(errorDefinition);
	};

	/**
	 * Called by user
	 * sets the volume level
	 * 
	 * @param {*} volumeLevel : Any number between 0 and 1.
	 */
	setVolumeLevel(volumeLevel) {
		this.currentVolume = volumeLevel;
        	if(this.primaryAudioTrackGainNode != null){
        		this.primaryAudioTrackGainNode.gain.value = volumeLevel; 
        	}

       		if(this.secondaryAudioTrackGainNode != null){
				this.secondaryAudioTrackGainNode.gain.value = volumeLevel; 
       		}
	}

	/**
	 * Called by user
	 * To create a sound meter for the local stream
	 * 
	 * @param {*} levelCallback : callback to provide the audio level to user
	 * @param {*} period : measurement period
	 */
	enableAudioLevelForLocalStream(levelCallback, period) {
		this.localStreamSoundMeter = new SoundMeter(this.audioContext);
    	this.connectSoundMeterToLocalStream();

		this.soundLevelProviderId = setInterval(() => {			
			levelCallback(this.localStreamSoundMeter.instant.toFixed(2));
		}, period);
	}
<<<<<<< HEAD
	
	/**
     * Connects the local stream to Sound Meter
     * It should be called when local stream changes
     */
    connectSoundMeterToLocalStream() {
    	this.localStreamSoundMeter.connectToSource(this.localStream, function (e) {
     	 if (e) {
        	alert(e);
        	return;
      	}
      	// console.log("Added sound meter for stream: " + streamId + " = " + soundMeter.instant.toFixed(2));
    	});
  	}
    
	/**
	 * Called by user
	 * To change audio/video constraints on the fly
	 * 
	 */
	applyConstraints(streamId, newConstraints) 
	{ 
		var constraints = {};
		if (newConstraints.audio === undefined && newConstraints.video === undefined)
		{	
			//if audio or video field is not defined, assume that it's a video constraint
			constraints.video = newConstraints;	
		}
		else if (newConstraints.video !== undefined) 
		{
			constraints.video = newConstraints.video;
		}
		
		
		if (constraints.video !== undefined)		 
		{
	   		var videoTrackSender = this.getSender(streamId, "video");
	   		if (videoTrackSender != null && videoTrackSender !== undefined) 
	   		{
				return videoTrackSender.track.applyConstraints(constraints.video);
						
	        }
	        else {
				return new Promise((resolve, reject) => {
				    reject("There is no video track sender to apply constraints for streamId:" + streamId);
				});
			}
		}
=======

	/**
	 * Called by user
	 * To toggle noiseSuppression or echoCancellation constraints
	 * 
	 * @param {*} streamId : current stream Id
	 * @param {*} updatedAudioMediaConstraints : audio constraints
	 */
	updateAudioMediaConstraints(streamId, updatedAudioMediaConstraints) {
		this.mediaConstraints.audio = Object.assign({}, {
			noiseSuppression: this.mediaConstraints.audio.noiseSuppression,
			echoCancellation: this.mediaConstraints.audio.echoCancellation,
		}, updatedAudioMediaConstraints);
		this.setAudioInputSource(streamId, this.mediaConstraints, null);
>>>>>>> 48f95673
	}
}

<|MERGE_RESOLUTION|>--- conflicted
+++ resolved
@@ -407,17 +407,19 @@
 	 */
 	navigatorUserMedia(mediaConstraints, func, catch_error)
 	{
-		if( catch_error == true){
-		navigator.mediaDevices.getUserMedia(mediaConstraints).then(func).catch(error => {
-			if (error.name == "NotFoundError"){
-				this.getDevices()
-			}else{
-				this.callbackError(error.name, error.message);
-			}
-			});
-		}else {
-			navigator.mediaDevices.getUserMedia(mediaConstraints).then(func)
-		}
+		return navigator.mediaDevices.getUserMedia(mediaConstraints).then(func).catch(error => {
+				if( catch_error == true)
+				{
+					if (error.name == "NotFoundError"){
+						this.getDevices()
+					}else{
+						this.callbackError(error.name, error.message);
+					}
+				}
+				else {
+					console.warn(error);
+				}
+		});
 	}
 
 	/**
@@ -898,7 +900,7 @@
 	 */
 	setAudioInputSource(streamId, mediaConstraints, onEndedCallback) 
 	{
-		this.navigatorUserMedia(mediaConstraints, stream => {
+		return this.navigatorUserMedia(mediaConstraints, stream => {
 			stream = this.setGainNodeStream(stream);
 			this.updateAudioTrack(stream, streamId, mediaConstraints, onEndedCallback);
 		}, true);
@@ -1205,7 +1207,6 @@
 			levelCallback(this.localStreamSoundMeter.instant.toFixed(2));
 		}, period);
 	}
-<<<<<<< HEAD
 	
 	/**
      * Connects the local stream to Sound Meter
@@ -1221,55 +1222,65 @@
     	});
   	}
     
+	applyConstraints(streamId, newConstaints) {
+		this.applyConstraints(newConstaints);
+	}
 	/**
 	 * Called by user
 	 * To change audio/video constraints on the fly
 	 * 
 	 */
-	applyConstraints(streamId, newConstraints) 
+	applyConstraints(newConstraints) 
 	{ 
+		    
 		var constraints = {};
 		if (newConstraints.audio === undefined && newConstraints.video === undefined)
 		{	
 			//if audio or video field is not defined, assume that it's a video constraint
 			constraints.video = newConstraints;	
+			this.mediaConstraints.video = Object.assign({}, 
+				this.mediaConstraints.video,
+				constraints.video);
 		}
 		else if (newConstraints.video !== undefined) 
 		{
 			constraints.video = newConstraints.video;
+			this.mediaConstraints.video = Object.assign({}, 
+				this.mediaConstraints.video,
+				constraints.video);
 		}
 		
 		
+		if (newConstraints.audio !== undefined) {
+			 
+		    constraints.audio = newConstraints.audio;
+			
+		    this.mediaConstraints.audio = Object.assign({}, 
+			   this.mediaConstraints.audio,
+		       constraints.audio);
+		}
+		
+		
+		var promise = null;
 		if (constraints.video !== undefined)		 
 		{
-	   		var videoTrackSender = this.getSender(streamId, "video");
-	   		if (videoTrackSender != null && videoTrackSender !== undefined) 
-	   		{
-				return videoTrackSender.track.applyConstraints(constraints.video);
-						
-	        }
-	        else {
-				return new Promise((resolve, reject) => {
-				    reject("There is no video track sender to apply constraints for streamId:" + streamId);
+			if (this.localStream && this.localStream.getVideoTracks().length > 0) {
+				var videoTrack = this.localStream.getVideoTracks()[0];
+				promise = videoTrack.applyConstraints(this.mediaConstraints.video);
+			}
+			else {
+				promise = new Promise((resolve, reject) => {
+					reject("There is no video track to apply constraints");
 				});
 			}
 		}
-=======
-
-	/**
-	 * Called by user
-	 * To toggle noiseSuppression or echoCancellation constraints
-	 * 
-	 * @param {*} streamId : current stream Id
-	 * @param {*} updatedAudioMediaConstraints : audio constraints
-	 */
-	updateAudioMediaConstraints(streamId, updatedAudioMediaConstraints) {
-		this.mediaConstraints.audio = Object.assign({}, {
-			noiseSuppression: this.mediaConstraints.audio.noiseSuppression,
-			echoCancellation: this.mediaConstraints.audio.echoCancellation,
-		}, updatedAudioMediaConstraints);
-		this.setAudioInputSource(streamId, this.mediaConstraints, null);
->>>>>>> 48f95673
+		
+		if (constraints.audio !== undefined) 
+		{
+			//just give the audio constraints not to get video stream
+			promise = this.setAudioInputSource(streamId, { audio: this.mediaConstraints.audio }, null);
+		}
+		return promise;
 	}
 }
 
