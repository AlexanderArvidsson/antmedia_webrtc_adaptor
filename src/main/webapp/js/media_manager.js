--- conflicted
+++ resolved
@@ -109,19 +109,11 @@
 		  */
 		 this.secondaryAudioTrackGainNode = null;
 		 
-<<<<<<< HEAD
-		 /**
-		  * this is the object of the local stream to publish
-		  * it is initiated in initLocalStream method
-		  */
-		 this.localStream = null;
 		 
 		 /**
      	  * this is the sound meter object for the local stream
           */
 		 this.localStreamSoundMeter = null;
-=======
->>>>>>> cbb73657
 
 		/**
 		 * Timer to create black frame to publish when video is muted
