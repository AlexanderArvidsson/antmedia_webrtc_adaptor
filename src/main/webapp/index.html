--- conflicted
+++ resolved
@@ -251,7 +251,6 @@
    		}
     }
 
-<<<<<<< HEAD
     function setBitrateValue(){
 
 			var bitrateBoxValue = max_bandwidth_input.value;
@@ -281,8 +280,7 @@
 
     let meterRefresh = null;
 
-=======
->>>>>>> 954a884c
+
     const instantMeter = document.querySelector('#audio_level_text_container');
     const instantValueDisplay = document.querySelector('#audio_level_text');
 
