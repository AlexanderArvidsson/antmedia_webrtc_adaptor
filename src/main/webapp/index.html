<%@ page language="java" contentType="text/html; charset=UTF-8"
pageEncoding="UTF-8"%>
<html>
<head>
<meta name="viewport" content="width=device-width, initial-scale=1">
<meta charset="UTF-8">
<link rel="stylesheet"
	href="https://maxcdn.bootstrapcdn.com/bootstrap/3.3.7/css/bootstrap.min.css"
	integrity="sha384-BVYiiSIFeK1dGmJRAkycuHAHRg32OmUcww7on3RYdg4Va+PmSTsz/K68vbdEjh4u"
	crossorigin="anonymous">
<script src="https://webrtc.github.io/adapter/adapter-latest.js"></script>
<script src="js/webrtc_adaptor.js"></script>
<script
		src="https://ajax.googleapis.com/ajax/libs/jquery/1.12.4/jquery.min.js"></script>

<style>
video {
	width: 100%;
	max-width: 640px;
}
/* Space out content a bit */
body {
	padding-top: 20px;
	padding-bottom: 20px;
}

/* Everything but the jumbotron gets side spacing for mobile first views */
.header, .marketing, .footer {
	padding-right: 15px;
	padding-left: 15px;
}

/* Custom page header */
.header {
	padding-bottom: 20px;
	border-bottom: 1px solid #e5e5e5;
}
/* Make the masthead heading the same height as the navigation */
.header h3 {
	margin-top: 0;
	margin-bottom: 0;
	line-height: 40px;
}

/* Custom page footer */
.footer {
	padding-top: 19px;
	color: #777;
	border-top: 1px solid #e5e5e5;
}

/* Customize container */
@media ( min-width : 768px) {
	.container {
		max-width: 730px;
	}
}

.container-narrow>hr {
	margin: 30px 0;
}

/* Main marketing message and sign up button */
.jumbotron {
	text-align: center;
	border-bottom: 1px solid #e5e5e5;
}

/* Responsive: Portrait tablets and up */
@media screen and (min-width: 768px) {
	/* Remove the padding we set earlier */
	.header, .marketing, .footer {
		padding-right: 0;
		padding-left: 0;
	}
	/* Space out the masthead */
	.header {
		margin-bottom: 30px;
	}
	/* Remove the bottom border on the jumbotron for visual effect */
	.jumbotron {
		border-bottom: 0;
	}
}
</style>
</head>
<body>
	<div class="container">

		<div class="header clearfix">
			<nav>
				<ul class="nav navbar-pills pull-right">
					<li><a href="http://antmedia.io">Contact</a></li>
				</ul>
			</nav>
			<h3 class="text-muted">WebRTC Publish</h3>
		</div>

		<div class="jumbotron">

			<p>
				<video id="localVideo" autoplay muted controls playsinline></video>
			</p>

			<p>
				<input type="text" class="form-control" value="stream1"
					id="streamName" placeholder="Type stream name">
				<div class="form-check">	
					<input class="form-check-input" disabled onchange="enableDesktopCapture(event.target.checked)" type="checkbox" value="" 
					id="screen_share_checkbox">
  					<label class="form-check-label" for="screen_share_checkbox" style="font-weight:normal">
    						Screen Share
  					</label>	<br/>
  			
  					<a id="browser_screen_share_doesnt_support" href="https://caniuse.com/#search=getDisplayMedia">Your browser doesn't support screen share. You can see supported browsers in this link </a>
  					</div>
			</p>
			<p>
				
				<button onclick="startPublishing()" class="btn btn-info" disabled
					id="start_publish_button">Start Publishing</button>
				<button onclick="stopPublishing()" class="btn btn-info" disabled
					id="stop_publish_button">Stop Publishing</button>
						
			</p>

						<span class="label label-success" id="broadcastingInfo" style="font-size:14px;display:none"
							style="display: none">Publishing</span>

		</div>
		<footer class="footer">
			<p><a href="http://antmedia.io">Ant Media Server Enterprise Edition</a></p>
		</footer>

	</div>
</body>
<script>
	var token = "<%= request.getParameter("token") %>";

	var start_publish_button = document.getElementById("start_publish_button");
	var stop_publish_button = document.getElementById("stop_publish_button");
	
	var screen_share_checkbox = document.getElementById("screen_share_checkbox");
	var install_extension_link = document.getElementById("install_chrome_extension_link");

	var streamNameBox = document.getElementById("streamName");
	
	var streamId;
	
	function getUrlParameter(sParam) {
	    var sPageURL = decodeURIComponent(window.location.search.substring(1)),
	        sURLVariables = sPageURL.split('&'),
	        sParameterName,
	        i;

	    for (i = 0; i < sURLVariables.length; i++) {
	        sParameterName = sURLVariables[i].split('=');

	        if (sParameterName[0] === sParam) {
	            return sParameterName[1] === undefined ? true : sParameterName[1];
	        }
	    }
	};
	
	var name = getUrlParameter("name");
	if(name !== "undefined")
	{
		streamNameBox.value = name;
	}
	

	function startPublishing() {
		streamId = streamNameBox.value;
		webRTCAdaptor.publish(streamId, token);
	}

	function stopPublishing() {
		webRTCAdaptor.stop(streamId);
	}
	
	function enableDesktopCapture(enable) {
		if (enable == true) {
			webRTCAdaptor.switchDesktopCapture(streamId);
		}
		else {
			webRTCAdaptor.switchVideoCapture(streamId);
		}
	}
	
    function startAnimation() {

        $("#broadcastingInfo").fadeIn(800, function () {
          $("#broadcastingInfo").fadeOut(800, function () {
        	var state = webRTCAdaptor.signallingState(streamId);
            if (state != null && state != "closed") {
            	var iceState = webRTCAdaptor.iceConnectionState(streamId);
            	if (iceState != null && iceState != "failed" && iceState != "disconnected") {
              		startAnimation();
            	}
            }
          });
        });

      }

	var pc_config = null;

	var sdpConstraints = {
		OfferToReceiveAudio : false,
		OfferToReceiveVideo : false

	};
	
	var mediaConstraints = {
		video : true,
		audio : true
	};

	var appName = location.pathname.substring(0, location.pathname.lastIndexOf("/")+1);
	var path =  location.hostname + ":" + location.port + appName + "websocket";
	var websocketURL =  "ws://" + path;
	
	if (location.protocol.startsWith("https")) {
		websocketURL = "wss://" + path;
	}
	
	
	var webRTCAdaptor = new WebRTCAdaptor({
		websocket_url : websocketURL,
		mediaConstraints : mediaConstraints,
		peerconnection_config : pc_config,
		sdp_constraints : sdpConstraints,
		localVideoId : "localVideo",
		debug:true,
		callback : function(info, obj) {
			if (info == "initialized") {
				console.log("initialized");
				start_publish_button.disabled = false;
				stop_publish_button.disabled = true;
			} else if (info == "publish_started") {
				//stream is being published
				console.log("publish started");
				start_publish_button.disabled = true;
				stop_publish_button.disabled = false;
				startAnimation();
			} else if (info == "publish_finished") {
				//stream is being finished
				console.log("publish finished");
				start_publish_button.disabled = false;
				stop_publish_button.disabled = true;
			}
			else if (info == "browser_screen_share_supported") {
				screen_share_checkbox.disabled = false;
				console.log("browser screen share supported");
				browser_screen_share_doesnt_support.style.display = "none";
			}
			else if (info == "screen_share_stopped") {
				console.log("screen share stopped");
			}
			else if (info == "closed") {
				//console.log("Connection closed");
				if (typeof obj != "undefined") {
					console.log("Connecton closed: " + JSON.stringify(obj));
				}
			}
			else if (info == "pong") {
				//ping/pong message are sent to and received from server to make the connection alive all the time
				//It's especially useful when load balancer or firewalls close the websocket connection due to inactivity
			}
			else if (info == "refreshConnection") {
				startPublishing();
			}
			else if (info == "ice_connection_state_changed") {
				console.log("iceConnectionState Changed: ",JSON.stringify(obj));
			}
			else if (info == "updated_stats") {
				//obj is the PeerStats which has fields
				 //averageOutgoingBitrate - kbits/sec
				//currentOutgoingBitrate - kbits/sec
				console.log("Average outgoing bitrate " + obj.averageOutgoingBitrate + " kbits/sec"
						+ " Current outgoing bitrate: " + obj.currentOutgoingBitrate + " kbits/sec");
				 
			}
		},
		callbackError : function(error, message) {
			//some of the possible errors, NotFoundError, SecurityError,PermissionDeniedError
            
			console.log("error callback: " +  JSON.stringify(error));
			var errorMessage = JSON.stringify(error);
			if (typeof message != "undefined") {
				errorMessage = message;
			}
			var errorMessage = JSON.stringify(error);
			if (error.indexOf("NotFoundError") != -1) {
				errorMessage = "Camera or Mic are not found or not allowed in your device";
			}
			else if (error.indexOf("NotReadableError") != -1 || error.indexOf("TrackStartError") != -1) {
				errorMessage = "Camera or Mic is being used by some other process that does not let read the devices";
			}
			else if(error.indexOf("OverconstrainedError") != -1 || error.indexOf("ConstraintNotSatisfiedError") != -1) {
				errorMessage = "There is no device found that fits your video and audio constraints. You may change video and audio constraints"
			}
			else if (error.indexOf("NotAllowedError") != -1 || error.indexOf("PermissionDeniedError") != -1) {
				errorMessage = "You are not allowed to access camera and mic.";
			}
			else if (error.indexOf("TypeError") != -1) {
				errorMessage = "Video/Audio is required";
			}
<<<<<<< HEAD
			else if (error.indexOf("ScreenSharePermissionDenied") != -1) {
				errorMessage = "You are not allowed to access screen share";
				screen_share_checkbox.checked = false;
			}
			
=======
			else if (error.indexOf("WebSocketNotConnected") != -1) {
				errorMessage = "WebSocket Connection is disconnected.";
			}
>>>>>>> d1598ca0
		
			alert(errorMessage);
		}
	});
</script>
</html><|MERGE_RESOLUTION|>--- conflicted
+++ resolved
@@ -306,18 +306,13 @@
 			else if (error.indexOf("TypeError") != -1) {
 				errorMessage = "Video/Audio is required";
 			}
-<<<<<<< HEAD
 			else if (error.indexOf("ScreenSharePermissionDenied") != -1) {
 				errorMessage = "You are not allowed to access screen share";
 				screen_share_checkbox.checked = false;
 			}
-			
-=======
 			else if (error.indexOf("WebSocketNotConnected") != -1) {
 				errorMessage = "WebSocket Connection is disconnected.";
 			}
->>>>>>> d1598ca0
-		
 			alert(errorMessage);
 		}
 	});
