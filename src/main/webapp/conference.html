--- conflicted
+++ resolved
@@ -684,7 +684,6 @@
 					else if(info == "data_received") {
 						handleNotificationEvent(obj);
 					}
-<<<<<<< HEAD
 					else if (info == "speaking_but_muted") {
 						if(!mutedAlertPresent){
 							mutedAlertPresent = true
@@ -699,13 +698,11 @@
 								mutedAlertPresent = false;
 							}, 3000)
 						}
-						
-=======
+          }	
 					else if(info == "session_restored"){
 						handleCameraButtons();
 						startAnimation();
 						console.log(info + "notification received");
->>>>>>> e166948b
 					}
 				},
 				callbackError : function(error, message) {
